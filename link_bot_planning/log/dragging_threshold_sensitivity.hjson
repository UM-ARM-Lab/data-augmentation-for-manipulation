{
  classifier_0:
  {
    0:
    {
      data_filename: results/dragging-test-threshold-sensitivity/classifier_0/0_metrics.json.gz
    }
    1:
    {
      data_filename: results/dragging-test-threshold-sensitivity/classifier_0/1_metrics.json.gz
    }
    2:
    {
      data_filename: results/dragging-test-threshold-sensitivity/classifier_0/2_metrics.json.gz
    }
    3:
    {
      data_filename: results/dragging-test-threshold-sensitivity/classifier_0/3_metrics.json.gz
    }
    4:
    {
      data_filename: results/dragging-test-threshold-sensitivity/classifier_0/4_metrics.json.gz
    }
    5:
    {
      data_filename: results/dragging-test-threshold-sensitivity/classifier_0/5_metrics.json.gz
    }
    6:
    {
      data_filename: results/dragging-test-threshold-sensitivity/classifier_0/6_metrics.json.gz
    }
    7:
    {
      data_filename: results/dragging-test-threshold-sensitivity/classifier_0/7_metrics.json.gz
    }
    8:
    {
      data_filename: results/dragging-test-threshold-sensitivity/classifier_0/8_metrics.json.gz
    }
    9:
    {
      data_filename: results/dragging-test-threshold-sensitivity/classifier_0/9_metrics.json.gz
    }
    10:
    {
      data_filename: results/dragging-test-threshold-sensitivity/classifier_0/10_metrics.json.gz
    }
    11:
    {
      data_filename: results/dragging-test-threshold-sensitivity/classifier_0/11_metrics.json.gz
    }
    12:
    {
      data_filename: results/dragging-test-threshold-sensitivity/classifier_0/12_metrics.json.gz
    }
    13:
    {
      data_filename: results/dragging-test-threshold-sensitivity/classifier_0/13_metrics.json.gz
    }
    14:
    {
      data_filename: results/dragging-test-threshold-sensitivity/classifier_0/14_metrics.json.gz
    }
    15:
    {
      data_filename: results/dragging-test-threshold-sensitivity/classifier_0/15_metrics.json.gz
    }
    16:
    {
      data_filename: results/dragging-test-threshold-sensitivity/classifier_0/16_metrics.json.gz
    }
    17:
    {
      data_filename: results/dragging-test-threshold-sensitivity/classifier_0/17_metrics.json.gz
    }
    18:
    {
      data_filename: results/dragging-test-threshold-sensitivity/classifier_0/18_metrics.json.gz
    }
    19:
    {
      data_filename: results/dragging-test-threshold-sensitivity/classifier_0/19_metrics.json.gz
    }
    20:
    {
      data_filename: results/dragging-test-threshold-sensitivity/classifier_0/20_metrics.json.gz
    }
    21:
    {
      data_filename: results/dragging-test-threshold-sensitivity/classifier_0/21_metrics.json.gz
    }
    22:
    {
      data_filename: results/dragging-test-threshold-sensitivity/classifier_0/22_metrics.json.gz
    }
    23:
    {
      data_filename: results/dragging-test-threshold-sensitivity/classifier_0/23_metrics.json.gz
    }
    24:
    {
      data_filename: results/dragging-test-threshold-sensitivity/classifier_0/24_metrics.json.gz
    }
    25:
    {
      data_filename: results/dragging-test-threshold-sensitivity/classifier_0/25_metrics.json.gz
    }
    26:
    {
      data_filename: results/dragging-test-threshold-sensitivity/classifier_0/26_metrics.json.gz
    }
    27:
    {
      data_filename: results/dragging-test-threshold-sensitivity/classifier_0/27_metrics.json.gz
    }
    28:
    {
      data_filename: results/dragging-test-threshold-sensitivity/classifier_0/28_metrics.json.gz
    }
    29:
    {
      data_filename: results/dragging-test-threshold-sensitivity/classifier_0/29_metrics.json.gz
    }
    30:
    {
      data_filename: results/dragging-test-threshold-sensitivity/classifier_0/30_metrics.json.gz
    }
    31:
    {
      data_filename: results/dragging-test-threshold-sensitivity/classifier_0/31_metrics.json.gz
    }
    32:
    {
      data_filename: results/dragging-test-threshold-sensitivity/classifier_0/32_metrics.json.gz
    }
    33:
    {
      data_filename: results/dragging-test-threshold-sensitivity/classifier_0/33_metrics.json.gz
    }
    34:
    {
      data_filename: results/dragging-test-threshold-sensitivity/classifier_0/34_metrics.json.gz
    }
    35:
    {
      data_filename: results/dragging-test-threshold-sensitivity/classifier_0/35_metrics.json.gz
    }
    36:
    {
      data_filename: results/dragging-test-threshold-sensitivity/classifier_0/36_metrics.json.gz
    }
    37:
    {
      data_filename: results/dragging-test-threshold-sensitivity/classifier_0/37_metrics.json.gz
    }
    38:
    {
      data_filename: results/dragging-test-threshold-sensitivity/classifier_0/38_metrics.json.gz
    }
    39:
    {
      data_filename: results/dragging-test-threshold-sensitivity/classifier_0/39_metrics.json.gz
    }
    40:
    {
      data_filename: results/dragging-test-threshold-sensitivity/classifier_0/40_metrics.json.gz
    }
    41:
    {
      data_filename: results/dragging-test-threshold-sensitivity/classifier_0/41_metrics.json.gz
    }
    42:
    {
      data_filename: results/dragging-test-threshold-sensitivity/classifier_0/42_metrics.json.gz
    }
    43:
    {
      data_filename: results/dragging-test-threshold-sensitivity/classifier_0/43_metrics.json.gz
    }
    44:
    {
      data_filename: results/dragging-test-threshold-sensitivity/classifier_0/44_metrics.json.gz
    }
    45:
    {
      data_filename: results/dragging-test-threshold-sensitivity/classifier_0/45_metrics.json.gz
    }
    46:
    {
      data_filename: results/dragging-test-threshold-sensitivity/classifier_0/46_metrics.json.gz
    }
    47:
    {
      data_filename: results/dragging-test-threshold-sensitivity/classifier_0/47_metrics.json.gz
    }
    48:
    {
      data_filename: results/dragging-test-threshold-sensitivity/classifier_0/48_metrics.json.gz
    }
    49:
    {
      data_filename: results/dragging-test-threshold-sensitivity/classifier_0/49_metrics.json.gz
    }
    50:
    {
      data_filename: results/dragging-test-threshold-sensitivity/classifier_0/50_metrics.json.gz
    }
    51:
    {
      data_filename: results/dragging-test-threshold-sensitivity/classifier_0/51_metrics.json.gz
    }
    52:
    {
      data_filename: results/dragging-test-threshold-sensitivity/classifier_0/52_metrics.json.gz
    }
    53:
    {
      data_filename: results/dragging-test-threshold-sensitivity/classifier_0/53_metrics.json.gz
    }
    54:
    {
      data_filename: results/dragging-test-threshold-sensitivity/classifier_0/54_metrics.json.gz
    }
    55:
    {
      data_filename: results/dragging-test-threshold-sensitivity/classifier_0/55_metrics.json.gz
    }
    56:
    {
      data_filename: results/dragging-test-threshold-sensitivity/classifier_0/56_metrics.json.gz
    }
    57:
    {
      data_filename: results/dragging-test-threshold-sensitivity/classifier_0/57_metrics.json.gz
    }
    58:
    {
      data_filename: results/dragging-test-threshold-sensitivity/classifier_0/58_metrics.json.gz
    }
    59:
    {
      data_filename: results/dragging-test-threshold-sensitivity/classifier_0/59_metrics.json.gz
    }
    60:
    {
      data_filename: results/dragging-test-threshold-sensitivity/classifier_0/60_metrics.json.gz
    }
    61:
    {
      data_filename: results/dragging-test-threshold-sensitivity/classifier_0/61_metrics.json.gz
    }
    62:
    {
      data_filename: results/dragging-test-threshold-sensitivity/classifier_0/62_metrics.json.gz
    }
    63:
    {
      data_filename: results/dragging-test-threshold-sensitivity/classifier_0/63_metrics.json.gz
    }
    64:
    {
      data_filename: results/dragging-test-threshold-sensitivity/classifier_0/64_metrics.json.gz
    }
    65:
    {
      data_filename: results/dragging-test-threshold-sensitivity/classifier_0/65_metrics.json.gz
    }
    66:
    {
      data_filename: results/dragging-test-threshold-sensitivity/classifier_0/66_metrics.json.gz
    }
    67:
    {
      data_filename: results/dragging-test-threshold-sensitivity/classifier_0/67_metrics.json.gz
    }
    68:
    {
      data_filename: results/dragging-test-threshold-sensitivity/classifier_0/68_metrics.json.gz
    }
    69:
    {
      data_filename: results/dragging-test-threshold-sensitivity/classifier_0/69_metrics.json.gz
    }
    70:
    {
      data_filename: results/dragging-test-threshold-sensitivity/classifier_0/70_metrics.json.gz
    }
    71:
    {
      data_filename: results/dragging-test-threshold-sensitivity/classifier_0/71_metrics.json.gz
    }
    72:
    {
      data_filename: results/dragging-test-threshold-sensitivity/classifier_0/72_metrics.json.gz
    }
    73:
    {
      data_filename: results/dragging-test-threshold-sensitivity/classifier_0/73_metrics.json.gz
    }
    74:
    {
      data_filename: results/dragging-test-threshold-sensitivity/classifier_0/74_metrics.json.gz
    }
    75:
    {
      data_filename: results/dragging-test-threshold-sensitivity/classifier_0/75_metrics.json.gz
    }
    76:
    {
      data_filename: results/dragging-test-threshold-sensitivity/classifier_0/76_metrics.json.gz
    }
    77:
    {
      data_filename: results/dragging-test-threshold-sensitivity/classifier_0/77_metrics.json.gz
    }
    78:
    {
      data_filename: results/dragging-test-threshold-sensitivity/classifier_0/78_metrics.json.gz
    }
    79:
    {
      data_filename: results/dragging-test-threshold-sensitivity/classifier_0/79_metrics.json.gz
    }
    80:
    {
      data_filename: results/dragging-test-threshold-sensitivity/classifier_0/80_metrics.json.gz
    }
    81:
    {
      data_filename: results/dragging-test-threshold-sensitivity/classifier_0/81_metrics.json.gz
    }
    82:
    {
      data_filename: results/dragging-test-threshold-sensitivity/classifier_0/82_metrics.json.gz
    }
    83:
    {
      data_filename: results/dragging-test-threshold-sensitivity/classifier_0/83_metrics.json.gz
    }
    84:
    {
      data_filename: results/dragging-test-threshold-sensitivity/classifier_0/84_metrics.json.gz
    }
    85:
    {
      data_filename: results/dragging-test-threshold-sensitivity/classifier_0/85_metrics.json.gz
    }
    86:
    {
      data_filename: results/dragging-test-threshold-sensitivity/classifier_0/86_metrics.json.gz
    }
    87:
    {
      data_filename: results/dragging-test-threshold-sensitivity/classifier_0/87_metrics.json.gz
    }
    88:
    {
      data_filename: results/dragging-test-threshold-sensitivity/classifier_0/88_metrics.json.gz
    }
    89:
    {
      data_filename: results/dragging-test-threshold-sensitivity/classifier_0/89_metrics.json.gz
    }
    90:
    {
      data_filename: results/dragging-test-threshold-sensitivity/classifier_0/90_metrics.json.gz
    }
    91:
    {
      data_filename: results/dragging-test-threshold-sensitivity/classifier_0/91_metrics.json.gz
    }
    92:
    {
      data_filename: results/dragging-test-threshold-sensitivity/classifier_0/92_metrics.json.gz
    }
    93:
    {
      data_filename: results/dragging-test-threshold-sensitivity/classifier_0/93_metrics.json.gz
    }
    94:
    {
      data_filename: results/dragging-test-threshold-sensitivity/classifier_0/94_metrics.json.gz
    }
    95:
    {
      data_filename: results/dragging-test-threshold-sensitivity/classifier_0/95_metrics.json.gz
    }
    96:
    {
      data_filename: results/dragging-test-threshold-sensitivity/classifier_0/96_metrics.json.gz
    }
    97:
    {
      data_filename: results/dragging-test-threshold-sensitivity/classifier_0/97_metrics.json.gz
    }
    98:
    {
      data_filename: results/dragging-test-threshold-sensitivity/classifier_0/98_metrics.json.gz
    }
    99:
    {
      data_filename: results/dragging-test-threshold-sensitivity/classifier_0/99_metrics.json.gz
    }
  }
  classifier_1:
  {
    0:
    {
      data_filename: results/dragging-test-threshold-sensitivity/classifier_1/0_metrics.json.gz
    }
    1:
    {
      data_filename: results/dragging-test-threshold-sensitivity/classifier_1/1_metrics.json.gz
    }
    2:
    {
      data_filename: results/dragging-test-threshold-sensitivity/classifier_1/2_metrics.json.gz
    }
    3:
    {
      data_filename: results/dragging-test-threshold-sensitivity/classifier_1/3_metrics.json.gz
    }
    4:
    {
      data_filename: results/dragging-test-threshold-sensitivity/classifier_1/4_metrics.json.gz
    }
    5:
    {
      data_filename: results/dragging-test-threshold-sensitivity/classifier_1/5_metrics.json.gz
    }
    6:
    {
      data_filename: results/dragging-test-threshold-sensitivity/classifier_1/6_metrics.json.gz
    }
    7:
    {
      data_filename: results/dragging-test-threshold-sensitivity/classifier_1/7_metrics.json.gz
    }
    8:
    {
      data_filename: results/dragging-test-threshold-sensitivity/classifier_1/8_metrics.json.gz
    }
    9:
    {
      data_filename: results/dragging-test-threshold-sensitivity/classifier_1/9_metrics.json.gz
    }
    10:
    {
      data_filename: results/dragging-test-threshold-sensitivity/classifier_1/10_metrics.json.gz
    }
    11:
    {
      data_filename: results/dragging-test-threshold-sensitivity/classifier_1/11_metrics.json.gz
    }
    12:
    {
      data_filename: results/dragging-test-threshold-sensitivity/classifier_1/12_metrics.json.gz
    }
    13:
    {
      data_filename: results/dragging-test-threshold-sensitivity/classifier_1/13_metrics.json.gz
    }
    14:
    {
      data_filename: results/dragging-test-threshold-sensitivity/classifier_1/14_metrics.json.gz
    }
    15:
    {
      data_filename: results/dragging-test-threshold-sensitivity/classifier_1/15_metrics.json.gz
    }
    16:
    {
      data_filename: results/dragging-test-threshold-sensitivity/classifier_1/16_metrics.json.gz
    }
    17:
    {
      data_filename: results/dragging-test-threshold-sensitivity/classifier_1/17_metrics.json.gz
    }
    18:
    {
      data_filename: results/dragging-test-threshold-sensitivity/classifier_1/18_metrics.json.gz
    }
    19:
    {
      data_filename: results/dragging-test-threshold-sensitivity/classifier_1/19_metrics.json.gz
    }
    20:
    {
      data_filename: results/dragging-test-threshold-sensitivity/classifier_1/20_metrics.json.gz
    }
    21:
    {
      data_filename: results/dragging-test-threshold-sensitivity/classifier_1/21_metrics.json.gz
    }
    22:
    {
      data_filename: results/dragging-test-threshold-sensitivity/classifier_1/22_metrics.json.gz
    }
    23:
    {
      data_filename: results/dragging-test-threshold-sensitivity/classifier_1/23_metrics.json.gz
    }
    24:
    {
      data_filename: results/dragging-test-threshold-sensitivity/classifier_1/24_metrics.json.gz
    }
    25:
    {
      data_filename: results/dragging-test-threshold-sensitivity/classifier_1/25_metrics.json.gz
    }
    26:
    {
      data_filename: results/dragging-test-threshold-sensitivity/classifier_1/26_metrics.json.gz
    }
    27:
    {
      data_filename: results/dragging-test-threshold-sensitivity/classifier_1/27_metrics.json.gz
    }
    28:
    {
      data_filename: results/dragging-test-threshold-sensitivity/classifier_1/28_metrics.json.gz
    }
    29:
    {
      data_filename: results/dragging-test-threshold-sensitivity/classifier_1/29_metrics.json.gz
    }
    30:
    {
      data_filename: results/dragging-test-threshold-sensitivity/classifier_1/30_metrics.json.gz
    }
    31:
    {
      data_filename: results/dragging-test-threshold-sensitivity/classifier_1/31_metrics.json.gz
    }
    32:
    {
      data_filename: results/dragging-test-threshold-sensitivity/classifier_1/32_metrics.json.gz
    }
    33:
    {
      data_filename: results/dragging-test-threshold-sensitivity/classifier_1/33_metrics.json.gz
    }
    34:
    {
      data_filename: results/dragging-test-threshold-sensitivity/classifier_1/34_metrics.json.gz
    }
    35:
    {
      data_filename: results/dragging-test-threshold-sensitivity/classifier_1/35_metrics.json.gz
    }
    36:
    {
      data_filename: results/dragging-test-threshold-sensitivity/classifier_1/36_metrics.json.gz
    }
    37:
    {
      data_filename: results/dragging-test-threshold-sensitivity/classifier_1/37_metrics.json.gz
    }
    38:
    {
      data_filename: results/dragging-test-threshold-sensitivity/classifier_1/38_metrics.json.gz
    }
    39:
    {
      data_filename: results/dragging-test-threshold-sensitivity/classifier_1/39_metrics.json.gz
    }
    40:
    {
      data_filename: results/dragging-test-threshold-sensitivity/classifier_1/40_metrics.json.gz
    }
    41:
    {
      data_filename: results/dragging-test-threshold-sensitivity/classifier_1/41_metrics.json.gz
    }
    42:
    {
      data_filename: results/dragging-test-threshold-sensitivity/classifier_1/42_metrics.json.gz
    }
    43:
    {
      data_filename: results/dragging-test-threshold-sensitivity/classifier_1/43_metrics.json.gz
    }
    44:
    {
      data_filename: results/dragging-test-threshold-sensitivity/classifier_1/44_metrics.json.gz
    }
    45:
    {
      data_filename: results/dragging-test-threshold-sensitivity/classifier_1/45_metrics.json.gz
    }
    46:
    {
      data_filename: results/dragging-test-threshold-sensitivity/classifier_1/46_metrics.json.gz
    }
    47:
    {
      data_filename: results/dragging-test-threshold-sensitivity/classifier_1/47_metrics.json.gz
    }
    48:
    {
      data_filename: results/dragging-test-threshold-sensitivity/classifier_1/48_metrics.json.gz
    }
    49:
    {
      data_filename: results/dragging-test-threshold-sensitivity/classifier_1/49_metrics.json.gz
    }
    50:
    {
      data_filename: results/dragging-test-threshold-sensitivity/classifier_1/50_metrics.json.gz
    }
    51:
    {
      data_filename: results/dragging-test-threshold-sensitivity/classifier_1/51_metrics.json.gz
    }
    52:
    {
      data_filename: results/dragging-test-threshold-sensitivity/classifier_1/52_metrics.json.gz
    }
    53:
    {
      data_filename: results/dragging-test-threshold-sensitivity/classifier_1/53_metrics.json.gz
    }
    54:
    {
      data_filename: results/dragging-test-threshold-sensitivity/classifier_1/54_metrics.json.gz
    }
    55:
    {
      data_filename: results/dragging-test-threshold-sensitivity/classifier_1/55_metrics.json.gz
    }
    56:
    {
      data_filename: results/dragging-test-threshold-sensitivity/classifier_1/56_metrics.json.gz
    }
    57:
    {
      data_filename: results/dragging-test-threshold-sensitivity/classifier_1/57_metrics.json.gz
    }
    58:
    {
      data_filename: results/dragging-test-threshold-sensitivity/classifier_1/58_metrics.json.gz
    }
    59:
    {
      data_filename: results/dragging-test-threshold-sensitivity/classifier_1/59_metrics.json.gz
    }
    60:
    {
      data_filename: results/dragging-test-threshold-sensitivity/classifier_1/60_metrics.json.gz
    }
    61:
    {
      data_filename: results/dragging-test-threshold-sensitivity/classifier_1/61_metrics.json.gz
    }
    62:
    {
      data_filename: results/dragging-test-threshold-sensitivity/classifier_1/62_metrics.json.gz
    }
    63:
    {
      data_filename: results/dragging-test-threshold-sensitivity/classifier_1/63_metrics.json.gz
    }
    64:
    {
      data_filename: results/dragging-test-threshold-sensitivity/classifier_1/64_metrics.json.gz
    }
    65:
    {
      data_filename: results/dragging-test-threshold-sensitivity/classifier_1/65_metrics.json.gz
    }
    66:
    {
      data_filename: results/dragging-test-threshold-sensitivity/classifier_1/66_metrics.json.gz
    }
    67:
    {
      data_filename: results/dragging-test-threshold-sensitivity/classifier_1/67_metrics.json.gz
    }
    68:
    {
      data_filename: results/dragging-test-threshold-sensitivity/classifier_1/68_metrics.json.gz
    }
    69:
    {
      data_filename: results/dragging-test-threshold-sensitivity/classifier_1/69_metrics.json.gz
    }
    70:
    {
      data_filename: results/dragging-test-threshold-sensitivity/classifier_1/70_metrics.json.gz
    }
    71:
    {
      data_filename: results/dragging-test-threshold-sensitivity/classifier_1/71_metrics.json.gz
    }
    72:
    {
      data_filename: results/dragging-test-threshold-sensitivity/classifier_1/72_metrics.json.gz
    }
    73:
    {
      data_filename: results/dragging-test-threshold-sensitivity/classifier_1/73_metrics.json.gz
    }
    74:
    {
      data_filename: results/dragging-test-threshold-sensitivity/classifier_1/74_metrics.json.gz
    }
    75:
    {
      data_filename: results/dragging-test-threshold-sensitivity/classifier_1/75_metrics.json.gz
    }
    76:
    {
      data_filename: results/dragging-test-threshold-sensitivity/classifier_1/76_metrics.json.gz
    }
    77:
    {
      data_filename: results/dragging-test-threshold-sensitivity/classifier_1/77_metrics.json.gz
    }
    78:
    {
      data_filename: results/dragging-test-threshold-sensitivity/classifier_1/78_metrics.json.gz
    }
    79:
    {
      data_filename: results/dragging-test-threshold-sensitivity/classifier_1/79_metrics.json.gz
    }
    80:
    {
      data_filename: results/dragging-test-threshold-sensitivity/classifier_1/80_metrics.json.gz
    }
    81:
    {
      data_filename: results/dragging-test-threshold-sensitivity/classifier_1/81_metrics.json.gz
    }
    82:
    {
      data_filename: results/dragging-test-threshold-sensitivity/classifier_1/82_metrics.json.gz
    }
    83:
    {
      data_filename: results/dragging-test-threshold-sensitivity/classifier_1/83_metrics.json.gz
    }
    84:
    {
      data_filename: results/dragging-test-threshold-sensitivity/classifier_1/84_metrics.json.gz
    }
    85:
    {
      data_filename: results/dragging-test-threshold-sensitivity/classifier_1/85_metrics.json.gz
    }
    86:
    {
      data_filename: results/dragging-test-threshold-sensitivity/classifier_1/86_metrics.json.gz
    }
    87:
    {
      data_filename: results/dragging-test-threshold-sensitivity/classifier_1/87_metrics.json.gz
    }
    88:
    {
      data_filename: results/dragging-test-threshold-sensitivity/classifier_1/88_metrics.json.gz
    }
    89:
    {
      data_filename: results/dragging-test-threshold-sensitivity/classifier_1/89_metrics.json.gz
    }
    90:
    {
      data_filename: results/dragging-test-threshold-sensitivity/classifier_1/90_metrics.json.gz
    }
    91:
    {
      data_filename: results/dragging-test-threshold-sensitivity/classifier_1/91_metrics.json.gz
    }
    92:
    {
      data_filename: results/dragging-test-threshold-sensitivity/classifier_1/92_metrics.json.gz
    }
    93:
    {
      data_filename: results/dragging-test-threshold-sensitivity/classifier_1/93_metrics.json.gz
    }
    94:
    {
      data_filename: results/dragging-test-threshold-sensitivity/classifier_1/94_metrics.json.gz
    }
    95:
    {
      data_filename: results/dragging-test-threshold-sensitivity/classifier_1/95_metrics.json.gz
    }
    96:
    {
      data_filename: results/dragging-test-threshold-sensitivity/classifier_1/96_metrics.json.gz
    }
    97:
    {
      data_filename: results/dragging-test-threshold-sensitivity/classifier_1/97_metrics.json.gz
    }
    98:
    {
      data_filename: results/dragging-test-threshold-sensitivity/classifier_1/98_metrics.json.gz
    }
    99:
    {
      data_filename: results/dragging-test-threshold-sensitivity/classifier_1/99_metrics.json.gz
    }
  }
  classifier_2:
  {
    0:
    {
      data_filename: results/dragging-test-threshold-sensitivity/classifier_2/0_metrics.json.gz
    }
    1:
    {
      data_filename: results/dragging-test-threshold-sensitivity/classifier_2/1_metrics.json.gz
    }
    2:
    {
      data_filename: results/dragging-test-threshold-sensitivity/classifier_2/2_metrics.json.gz
    }
    3:
    {
      data_filename: results/dragging-test-threshold-sensitivity/classifier_2/3_metrics.json.gz
    }
    4:
    {
      data_filename: results/dragging-test-threshold-sensitivity/classifier_2/4_metrics.json.gz
    }
    5:
    {
      data_filename: results/dragging-test-threshold-sensitivity/classifier_2/5_metrics.json.gz
    }
    6:
    {
      data_filename: results/dragging-test-threshold-sensitivity/classifier_2/6_metrics.json.gz
    }
    7:
    {
      data_filename: results/dragging-test-threshold-sensitivity/classifier_2/7_metrics.json.gz
    }
    8:
    {
      data_filename: results/dragging-test-threshold-sensitivity/classifier_2/8_metrics.json.gz
    }
    9:
    {
      data_filename: results/dragging-test-threshold-sensitivity/classifier_2/9_metrics.json.gz
    }
    10:
    {
      data_filename: results/dragging-test-threshold-sensitivity/classifier_2/10_metrics.json.gz
    }
    11:
    {
      data_filename: results/dragging-test-threshold-sensitivity/classifier_2/11_metrics.json.gz
    }
    12:
    {
      data_filename: results/dragging-test-threshold-sensitivity/classifier_2/12_metrics.json.gz
    }
    13:
    {
      data_filename: results/dragging-test-threshold-sensitivity/classifier_2/13_metrics.json.gz
    }
    14:
    {
      data_filename: results/dragging-test-threshold-sensitivity/classifier_2/14_metrics.json.gz
    }
    15:
    {
      data_filename: results/dragging-test-threshold-sensitivity/classifier_2/15_metrics.json.gz
    }
    16:
    {
      data_filename: results/dragging-test-threshold-sensitivity/classifier_2/16_metrics.json.gz
    }
    17:
    {
      data_filename: results/dragging-test-threshold-sensitivity/classifier_2/17_metrics.json.gz
    }
    18:
    {
      data_filename: results/dragging-test-threshold-sensitivity/classifier_2/18_metrics.json.gz
    }
    19:
    {
      data_filename: results/dragging-test-threshold-sensitivity/classifier_2/19_metrics.json.gz
    }
    20:
    {
      data_filename: results/dragging-test-threshold-sensitivity/classifier_2/20_metrics.json.gz
    }
    21:
    {
      data_filename: results/dragging-test-threshold-sensitivity/classifier_2/21_metrics.json.gz
    }
    22:
    {
      data_filename: results/dragging-test-threshold-sensitivity/classifier_2/22_metrics.json.gz
    }
    23:
    {
      data_filename: results/dragging-test-threshold-sensitivity/classifier_2/23_metrics.json.gz
    }
    24:
    {
      data_filename: results/dragging-test-threshold-sensitivity/classifier_2/24_metrics.json.gz
    }
    25:
    {
      data_filename: results/dragging-test-threshold-sensitivity/classifier_2/25_metrics.json.gz
    }
    26:
    {
      data_filename: results/dragging-test-threshold-sensitivity/classifier_2/26_metrics.json.gz
    }
    27:
    {
      data_filename: results/dragging-test-threshold-sensitivity/classifier_2/27_metrics.json.gz
    }
    28:
    {
      data_filename: results/dragging-test-threshold-sensitivity/classifier_2/28_metrics.json.gz
    }
    29:
    {
      data_filename: results/dragging-test-threshold-sensitivity/classifier_2/29_metrics.json.gz
    }
    30:
    {
      data_filename: results/dragging-test-threshold-sensitivity/classifier_2/30_metrics.json.gz
    }
    31:
    {
      data_filename: results/dragging-test-threshold-sensitivity/classifier_2/31_metrics.json.gz
    }
    32:
    {
      data_filename: results/dragging-test-threshold-sensitivity/classifier_2/32_metrics.json.gz
    }
    33:
    {
      data_filename: results/dragging-test-threshold-sensitivity/classifier_2/33_metrics.json.gz
    }
    34:
    {
      data_filename: results/dragging-test-threshold-sensitivity/classifier_2/34_metrics.json.gz
    }
    35:
    {
      data_filename: results/dragging-test-threshold-sensitivity/classifier_2/35_metrics.json.gz
    }
    36:
    {
      data_filename: results/dragging-test-threshold-sensitivity/classifier_2/36_metrics.json.gz
    }
    37:
    {
      data_filename: results/dragging-test-threshold-sensitivity/classifier_2/37_metrics.json.gz
    }
    38:
    {
      data_filename: results/dragging-test-threshold-sensitivity/classifier_2/38_metrics.json.gz
    }
    39:
    {
      data_filename: results/dragging-test-threshold-sensitivity/classifier_2/39_metrics.json.gz
    }
    40:
    {
      data_filename: results/dragging-test-threshold-sensitivity/classifier_2/40_metrics.json.gz
    }
    41:
    {
      data_filename: results/dragging-test-threshold-sensitivity/classifier_2/41_metrics.json.gz
    }
    42:
    {
      data_filename: results/dragging-test-threshold-sensitivity/classifier_2/42_metrics.json.gz
    }
    43:
    {
      data_filename: results/dragging-test-threshold-sensitivity/classifier_2/43_metrics.json.gz
    }
    44:
    {
      data_filename: results/dragging-test-threshold-sensitivity/classifier_2/44_metrics.json.gz
    }
    45:
    {
      data_filename: results/dragging-test-threshold-sensitivity/classifier_2/45_metrics.json.gz
    }
    46:
    {
      data_filename: results/dragging-test-threshold-sensitivity/classifier_2/46_metrics.json.gz
    }
    47:
    {
      data_filename: results/dragging-test-threshold-sensitivity/classifier_2/47_metrics.json.gz
    }
    48:
    {
      data_filename: results/dragging-test-threshold-sensitivity/classifier_2/48_metrics.json.gz
    }
    49:
    {
      data_filename: results/dragging-test-threshold-sensitivity/classifier_2/49_metrics.json.gz
    }
    50:
    {
      data_filename: results/dragging-test-threshold-sensitivity/classifier_2/50_metrics.json.gz
    }
    51:
    {
      data_filename: results/dragging-test-threshold-sensitivity/classifier_2/51_metrics.json.gz
    }
    52:
    {
      data_filename: results/dragging-test-threshold-sensitivity/classifier_2/52_metrics.json.gz
    }
    53:
    {
      data_filename: results/dragging-test-threshold-sensitivity/classifier_2/53_metrics.json.gz
    }
    54:
    {
      data_filename: results/dragging-test-threshold-sensitivity/classifier_2/54_metrics.json.gz
    }
    55:
    {
      data_filename: results/dragging-test-threshold-sensitivity/classifier_2/55_metrics.json.gz
    }
    56:
    {
      data_filename: results/dragging-test-threshold-sensitivity/classifier_2/56_metrics.json.gz
    }
    57:
    {
      data_filename: results/dragging-test-threshold-sensitivity/classifier_2/57_metrics.json.gz
    }
    58:
    {
      data_filename: results/dragging-test-threshold-sensitivity/classifier_2/58_metrics.json.gz
    }
    59:
    {
      data_filename: results/dragging-test-threshold-sensitivity/classifier_2/59_metrics.json.gz
    }
    60:
    {
      data_filename: results/dragging-test-threshold-sensitivity/classifier_2/60_metrics.json.gz
    }
    61:
    {
      data_filename: results/dragging-test-threshold-sensitivity/classifier_2/61_metrics.json.gz
    }
    62:
    {
      data_filename: results/dragging-test-threshold-sensitivity/classifier_2/62_metrics.json.gz
    }
    63:
    {
      data_filename: results/dragging-test-threshold-sensitivity/classifier_2/63_metrics.json.gz
    }
    64:
    {
      data_filename: results/dragging-test-threshold-sensitivity/classifier_2/64_metrics.json.gz
    }
    65:
    {
      data_filename: results/dragging-test-threshold-sensitivity/classifier_2/65_metrics.json.gz
    }
    66:
    {
      data_filename: results/dragging-test-threshold-sensitivity/classifier_2/66_metrics.json.gz
    }
    67:
    {
      data_filename: results/dragging-test-threshold-sensitivity/classifier_2/67_metrics.json.gz
    }
    68:
    {
      data_filename: results/dragging-test-threshold-sensitivity/classifier_2/68_metrics.json.gz
    }
    69:
    {
      data_filename: results/dragging-test-threshold-sensitivity/classifier_2/69_metrics.json.gz
    }
    70:
    {
      data_filename: results/dragging-test-threshold-sensitivity/classifier_2/70_metrics.json.gz
    }
    71:
    {
      data_filename: results/dragging-test-threshold-sensitivity/classifier_2/71_metrics.json.gz
    }
    72:
    {
      data_filename: results/dragging-test-threshold-sensitivity/classifier_2/72_metrics.json.gz
    }
    73:
    {
      data_filename: results/dragging-test-threshold-sensitivity/classifier_2/73_metrics.json.gz
    }
    74:
    {
      data_filename: results/dragging-test-threshold-sensitivity/classifier_2/74_metrics.json.gz
    }
    75:
    {
      data_filename: results/dragging-test-threshold-sensitivity/classifier_2/75_metrics.json.gz
    }
    76:
    {
      data_filename: results/dragging-test-threshold-sensitivity/classifier_2/76_metrics.json.gz
    }
    77:
    {
      data_filename: results/dragging-test-threshold-sensitivity/classifier_2/77_metrics.json.gz
    }
    78:
    {
      data_filename: results/dragging-test-threshold-sensitivity/classifier_2/78_metrics.json.gz
    }
    79:
    {
      data_filename: results/dragging-test-threshold-sensitivity/classifier_2/79_metrics.json.gz
    }
    80:
    {
      data_filename: results/dragging-test-threshold-sensitivity/classifier_2/80_metrics.json.gz
    }
    81:
    {
      data_filename: results/dragging-test-threshold-sensitivity/classifier_2/81_metrics.json.gz
    }
    82:
    {
      data_filename: results/dragging-test-threshold-sensitivity/classifier_2/82_metrics.json.gz
    }
    83:
    {
      data_filename: results/dragging-test-threshold-sensitivity/classifier_2/83_metrics.json.gz
    }
    84:
    {
      data_filename: results/dragging-test-threshold-sensitivity/classifier_2/84_metrics.json.gz
    }
    85:
    {
      data_filename: results/dragging-test-threshold-sensitivity/classifier_2/85_metrics.json.gz
    }
    86:
    {
      data_filename: results/dragging-test-threshold-sensitivity/classifier_2/86_metrics.json.gz
    }
    87:
    {
      data_filename: results/dragging-test-threshold-sensitivity/classifier_2/87_metrics.json.gz
    }
    88:
    {
      data_filename: results/dragging-test-threshold-sensitivity/classifier_2/88_metrics.json.gz
    }
    89:
    {
      data_filename: results/dragging-test-threshold-sensitivity/classifier_2/89_metrics.json.gz
    }
    90:
    {
      data_filename: results/dragging-test-threshold-sensitivity/classifier_2/90_metrics.json.gz
    }
    91:
    {
      data_filename: results/dragging-test-threshold-sensitivity/classifier_2/91_metrics.json.gz
    }
    92:
    {
      data_filename: results/dragging-test-threshold-sensitivity/classifier_2/92_metrics.json.gz
    }
    93:
    {
      data_filename: results/dragging-test-threshold-sensitivity/classifier_2/93_metrics.json.gz
    }
    94:
    {
      data_filename: results/dragging-test-threshold-sensitivity/classifier_2/94_metrics.json.gz
    }
    95:
    {
      data_filename: results/dragging-test-threshold-sensitivity/classifier_2/95_metrics.json.gz
    }
    96:
    {
      data_filename: results/dragging-test-threshold-sensitivity/classifier_2/96_metrics.json.gz
    }
    97:
    {
      data_filename: results/dragging-test-threshold-sensitivity/classifier_2/97_metrics.json.gz
    }
    98:
    {
      data_filename: results/dragging-test-threshold-sensitivity/classifier_2/98_metrics.json.gz
    }
    99:
    {
      data_filename: results/dragging-test-threshold-sensitivity/classifier_2/99_metrics.json.gz
    }
  }
  classifier_3:
  {
    0:
    {
      data_filename: results/dragging-test-threshold-sensitivity/classifier_3/0_metrics.json.gz
    }
    1:
    {
      data_filename: results/dragging-test-threshold-sensitivity/classifier_3/1_metrics.json.gz
    }
    2:
    {
      data_filename: results/dragging-test-threshold-sensitivity/classifier_3/2_metrics.json.gz
    }
    3:
    {
      data_filename: results/dragging-test-threshold-sensitivity/classifier_3/3_metrics.json.gz
    }
    4:
    {
      data_filename: results/dragging-test-threshold-sensitivity/classifier_3/4_metrics.json.gz
    }
    5:
    {
      data_filename: results/dragging-test-threshold-sensitivity/classifier_3/5_metrics.json.gz
    }
    6:
    {
      data_filename: results/dragging-test-threshold-sensitivity/classifier_3/6_metrics.json.gz
    }
    7:
    {
      data_filename: results/dragging-test-threshold-sensitivity/classifier_3/7_metrics.json.gz
    }
    8:
    {
      data_filename: results/dragging-test-threshold-sensitivity/classifier_3/8_metrics.json.gz
    }
    9:
    {
      data_filename: results/dragging-test-threshold-sensitivity/classifier_3/9_metrics.json.gz
    }
    10:
    {
      data_filename: results/dragging-test-threshold-sensitivity/classifier_3/10_metrics.json.gz
    }
    11:
    {
      data_filename: results/dragging-test-threshold-sensitivity/classifier_3/11_metrics.json.gz
    }
    12:
    {
      data_filename: results/dragging-test-threshold-sensitivity/classifier_3/12_metrics.json.gz
    }
    13:
    {
      data_filename: results/dragging-test-threshold-sensitivity/classifier_3/13_metrics.json.gz
    }
    14:
    {
      data_filename: results/dragging-test-threshold-sensitivity/classifier_3/14_metrics.json.gz
    }
    15:
    {
      data_filename: results/dragging-test-threshold-sensitivity/classifier_3/15_metrics.json.gz
    }
    16:
    {
      data_filename: results/dragging-test-threshold-sensitivity/classifier_3/16_metrics.json.gz
    }
    17:
    {
      data_filename: results/dragging-test-threshold-sensitivity/classifier_3/17_metrics.json.gz
    }
    18:
    {
      data_filename: results/dragging-test-threshold-sensitivity/classifier_3/18_metrics.json.gz
    }
    19:
    {
      data_filename: results/dragging-test-threshold-sensitivity/classifier_3/19_metrics.json.gz
    }
    20:
    {
      data_filename: results/dragging-test-threshold-sensitivity/classifier_3/20_metrics.json.gz
    }
    21:
    {
      data_filename: results/dragging-test-threshold-sensitivity/classifier_3/21_metrics.json.gz
    }
    22:
    {
      data_filename: results/dragging-test-threshold-sensitivity/classifier_3/22_metrics.json.gz
    }
    23:
    {
      data_filename: results/dragging-test-threshold-sensitivity/classifier_3/23_metrics.json.gz
    }
    24:
    {
      data_filename: results/dragging-test-threshold-sensitivity/classifier_3/24_metrics.json.gz
    }
    25:
    {
      data_filename: results/dragging-test-threshold-sensitivity/classifier_3/25_metrics.json.gz
    }
    26:
    {
      data_filename: results/dragging-test-threshold-sensitivity/classifier_3/26_metrics.json.gz
    }
    27:
    {
      data_filename: results/dragging-test-threshold-sensitivity/classifier_3/27_metrics.json.gz
    }
    28:
    {
      data_filename: results/dragging-test-threshold-sensitivity/classifier_3/28_metrics.json.gz
    }
    29:
    {
      data_filename: results/dragging-test-threshold-sensitivity/classifier_3/29_metrics.json.gz
    }
    30:
    {
      data_filename: results/dragging-test-threshold-sensitivity/classifier_3/30_metrics.json.gz
    }
    31:
    {
      data_filename: results/dragging-test-threshold-sensitivity/classifier_3/31_metrics.json.gz
    }
    32:
    {
      data_filename: results/dragging-test-threshold-sensitivity/classifier_3/32_metrics.json.gz
    }
    33:
    {
      data_filename: results/dragging-test-threshold-sensitivity/classifier_3/33_metrics.json.gz
    }
    34:
    {
      data_filename: results/dragging-test-threshold-sensitivity/classifier_3/34_metrics.json.gz
    }
    35:
    {
      data_filename: results/dragging-test-threshold-sensitivity/classifier_3/35_metrics.json.gz
    }
    36:
    {
      data_filename: results/dragging-test-threshold-sensitivity/classifier_3/36_metrics.json.gz
    }
    37:
    {
      data_filename: results/dragging-test-threshold-sensitivity/classifier_3/37_metrics.json.gz
    }
    38:
    {
      data_filename: results/dragging-test-threshold-sensitivity/classifier_3/38_metrics.json.gz
    }
    39:
    {
      data_filename: results/dragging-test-threshold-sensitivity/classifier_3/39_metrics.json.gz
    }
    40:
    {
      data_filename: results/dragging-test-threshold-sensitivity/classifier_3/40_metrics.json.gz
    }
    41:
    {
      data_filename: results/dragging-test-threshold-sensitivity/classifier_3/41_metrics.json.gz
    }
    42:
    {
      data_filename: results/dragging-test-threshold-sensitivity/classifier_3/42_metrics.json.gz
    }
    43:
    {
      data_filename: results/dragging-test-threshold-sensitivity/classifier_3/43_metrics.json.gz
    }
    44:
    {
      data_filename: results/dragging-test-threshold-sensitivity/classifier_3/44_metrics.json.gz
    }
    45:
    {
      data_filename: results/dragging-test-threshold-sensitivity/classifier_3/45_metrics.json.gz
    }
    46:
    {
      data_filename: results/dragging-test-threshold-sensitivity/classifier_3/46_metrics.json.gz
    }
    47:
    {
      data_filename: results/dragging-test-threshold-sensitivity/classifier_3/47_metrics.json.gz
    }
    48:
    {
      data_filename: results/dragging-test-threshold-sensitivity/classifier_3/48_metrics.json.gz
    }
    49:
    {
      data_filename: results/dragging-test-threshold-sensitivity/classifier_3/49_metrics.json.gz
    }
    50:
    {
      data_filename: results/dragging-test-threshold-sensitivity/classifier_3/50_metrics.json.gz
    }
    51:
    {
      data_filename: results/dragging-test-threshold-sensitivity/classifier_3/51_metrics.json.gz
    }
    52:
    {
      data_filename: results/dragging-test-threshold-sensitivity/classifier_3/52_metrics.json.gz
    }
    53:
    {
      data_filename: results/dragging-test-threshold-sensitivity/classifier_3/53_metrics.json.gz
    }
    54:
    {
      data_filename: results/dragging-test-threshold-sensitivity/classifier_3/54_metrics.json.gz
    }
    55:
    {
      data_filename: results/dragging-test-threshold-sensitivity/classifier_3/55_metrics.json.gz
    }
    56:
    {
      data_filename: results/dragging-test-threshold-sensitivity/classifier_3/56_metrics.json.gz
    }
    57:
    {
      data_filename: results/dragging-test-threshold-sensitivity/classifier_3/57_metrics.json.gz
    }
    58:
    {
      data_filename: results/dragging-test-threshold-sensitivity/classifier_3/58_metrics.json.gz
    }
    59:
    {
      data_filename: results/dragging-test-threshold-sensitivity/classifier_3/59_metrics.json.gz
    }
    60:
    {
      data_filename: results/dragging-test-threshold-sensitivity/classifier_3/60_metrics.json.gz
    }
    61:
    {
      data_filename: results/dragging-test-threshold-sensitivity/classifier_3/61_metrics.json.gz
    }
    62:
    {
      data_filename: results/dragging-test-threshold-sensitivity/classifier_3/62_metrics.json.gz
    }
    63:
    {
      data_filename: results/dragging-test-threshold-sensitivity/classifier_3/63_metrics.json.gz
    }
    64:
    {
      data_filename: results/dragging-test-threshold-sensitivity/classifier_3/64_metrics.json.gz
    }
    65:
    {
      data_filename: results/dragging-test-threshold-sensitivity/classifier_3/65_metrics.json.gz
    }
    66:
    {
      data_filename: results/dragging-test-threshold-sensitivity/classifier_3/66_metrics.json.gz
    }
    67:
    {
      data_filename: results/dragging-test-threshold-sensitivity/classifier_3/67_metrics.json.gz
    }
    68:
    {
      data_filename: results/dragging-test-threshold-sensitivity/classifier_3/68_metrics.json.gz
    }
    69:
    {
      data_filename: results/dragging-test-threshold-sensitivity/classifier_3/69_metrics.json.gz
    }
    70:
    {
      data_filename: results/dragging-test-threshold-sensitivity/classifier_3/70_metrics.json.gz
    }
    71:
    {
      data_filename: results/dragging-test-threshold-sensitivity/classifier_3/71_metrics.json.gz
    }
    72:
    {
      data_filename: results/dragging-test-threshold-sensitivity/classifier_3/72_metrics.json.gz
    }
    73:
    {
      data_filename: results/dragging-test-threshold-sensitivity/classifier_3/73_metrics.json.gz
    }
    74:
    {
      data_filename: results/dragging-test-threshold-sensitivity/classifier_3/74_metrics.json.gz
    }
    75:
    {
      data_filename: results/dragging-test-threshold-sensitivity/classifier_3/75_metrics.json.gz
    }
    76:
    {
      data_filename: results/dragging-test-threshold-sensitivity/classifier_3/76_metrics.json.gz
    }
    77:
    {
      data_filename: results/dragging-test-threshold-sensitivity/classifier_3/77_metrics.json.gz
    }
    78:
    {
      data_filename: results/dragging-test-threshold-sensitivity/classifier_3/78_metrics.json.gz
    }
    79:
    {
      data_filename: results/dragging-test-threshold-sensitivity/classifier_3/79_metrics.json.gz
    }
    80:
    {
      data_filename: results/dragging-test-threshold-sensitivity/classifier_3/80_metrics.json.gz
    }
    81:
    {
      data_filename: results/dragging-test-threshold-sensitivity/classifier_3/81_metrics.json.gz
    }
    82:
    {
      data_filename: results/dragging-test-threshold-sensitivity/classifier_3/82_metrics.json.gz
    }
    83:
    {
      data_filename: results/dragging-test-threshold-sensitivity/classifier_3/83_metrics.json.gz
    }
    84:
    {
      data_filename: results/dragging-test-threshold-sensitivity/classifier_3/84_metrics.json.gz
    }
    85:
    {
      data_filename: results/dragging-test-threshold-sensitivity/classifier_3/85_metrics.json.gz
    }
    86:
    {
      data_filename: results/dragging-test-threshold-sensitivity/classifier_3/86_metrics.json.gz
    }
    87:
    {
      data_filename: results/dragging-test-threshold-sensitivity/classifier_3/87_metrics.json.gz
    }
    88:
    {
      data_filename: results/dragging-test-threshold-sensitivity/classifier_3/88_metrics.json.gz
    }
    89:
    {
      data_filename: results/dragging-test-threshold-sensitivity/classifier_3/89_metrics.json.gz
    }
    90:
    {
      data_filename: results/dragging-test-threshold-sensitivity/classifier_3/90_metrics.json.gz
    }
    91:
    {
      data_filename: results/dragging-test-threshold-sensitivity/classifier_3/91_metrics.json.gz
    }
    92:
    {
      data_filename: results/dragging-test-threshold-sensitivity/classifier_3/92_metrics.json.gz
    }
    93:
    {
      data_filename: results/dragging-test-threshold-sensitivity/classifier_3/93_metrics.json.gz
    }
    94:
    {
      data_filename: results/dragging-test-threshold-sensitivity/classifier_3/94_metrics.json.gz
    }
    95:
    {
      data_filename: results/dragging-test-threshold-sensitivity/classifier_3/95_metrics.json.gz
    }
    96:
    {
      data_filename: results/dragging-test-threshold-sensitivity/classifier_3/96_metrics.json.gz
    }
    97:
    {
      data_filename: results/dragging-test-threshold-sensitivity/classifier_3/97_metrics.json.gz
    }
    98:
    {
      data_filename: results/dragging-test-threshold-sensitivity/classifier_3/98_metrics.json.gz
    }
    99:
    {
      data_filename: results/dragging-test-threshold-sensitivity/classifier_3/99_metrics.json.gz
    }
  }
  classifier_8: {}
  classifier_4:
  {
    0:
    {
      data_filename: results/dragging-test-threshold-sensitivity/classifier_4/0_metrics.json.gz
    }
    1:
    {
      data_filename: results/dragging-test-threshold-sensitivity/classifier_4/1_metrics.json.gz
    }
    2:
    {
      data_filename: results/dragging-test-threshold-sensitivity/classifier_4/2_metrics.json.gz
    }
    3:
    {
      data_filename: results/dragging-test-threshold-sensitivity/classifier_4/3_metrics.json.gz
    }
    4:
    {
      data_filename: results/dragging-test-threshold-sensitivity/classifier_4/4_metrics.json.gz
    }
    5:
    {
      data_filename: results/dragging-test-threshold-sensitivity/classifier_4/5_metrics.json.gz
    }
    6:
    {
      data_filename: results/dragging-test-threshold-sensitivity/classifier_4/6_metrics.json.gz
    }
    7:
    {
      data_filename: results/dragging-test-threshold-sensitivity/classifier_4/7_metrics.json.gz
    }
    8:
    {
      data_filename: results/dragging-test-threshold-sensitivity/classifier_4/8_metrics.json.gz
    }
    9:
    {
      data_filename: results/dragging-test-threshold-sensitivity/classifier_4/9_metrics.json.gz
    }
    10:
    {
      data_filename: results/dragging-test-threshold-sensitivity/classifier_4/10_metrics.json.gz
    }
    11:
    {
      data_filename: results/dragging-test-threshold-sensitivity/classifier_4/11_metrics.json.gz
    }
    12:
    {
      data_filename: results/dragging-test-threshold-sensitivity/classifier_4/12_metrics.json.gz
    }
    13:
    {
      data_filename: results/dragging-test-threshold-sensitivity/classifier_4/13_metrics.json.gz
    }
    14:
    {
      data_filename: results/dragging-test-threshold-sensitivity/classifier_4/14_metrics.json.gz
    }
    15:
    {
      data_filename: results/dragging-test-threshold-sensitivity/classifier_4/15_metrics.json.gz
    }
    16:
    {
      data_filename: results/dragging-test-threshold-sensitivity/classifier_4/16_metrics.json.gz
    }
    17:
    {
      data_filename: results/dragging-test-threshold-sensitivity/classifier_4/17_metrics.json.gz
    }
    18:
    {
      data_filename: results/dragging-test-threshold-sensitivity/classifier_4/18_metrics.json.gz
    }
    19:
    {
      data_filename: results/dragging-test-threshold-sensitivity/classifier_4/19_metrics.json.gz
    }
    20:
    {
      data_filename: results/dragging-test-threshold-sensitivity/classifier_4/20_metrics.json.gz
    }
    21:
    {
      data_filename: results/dragging-test-threshold-sensitivity/classifier_4/21_metrics.json.gz
    }
    22:
    {
      data_filename: results/dragging-test-threshold-sensitivity/classifier_4/22_metrics.json.gz
    }
    23:
    {
      data_filename: results/dragging-test-threshold-sensitivity/classifier_4/23_metrics.json.gz
    }
    24:
    {
      data_filename: results/dragging-test-threshold-sensitivity/classifier_4/24_metrics.json.gz
    }
    25:
    {
      data_filename: results/dragging-test-threshold-sensitivity/classifier_4/25_metrics.json.gz
    }
    26:
    {
      data_filename: results/dragging-test-threshold-sensitivity/classifier_4/26_metrics.json.gz
    }
    27:
    {
      data_filename: results/dragging-test-threshold-sensitivity/classifier_4/27_metrics.json.gz
    }
    28:
    {
      data_filename: results/dragging-test-threshold-sensitivity/classifier_4/28_metrics.json.gz
    }
    29:
    {
      data_filename: results/dragging-test-threshold-sensitivity/classifier_4/29_metrics.json.gz
    }
    30:
    {
      data_filename: results/dragging-test-threshold-sensitivity/classifier_4/30_metrics.json.gz
    }
    31:
    {
      data_filename: results/dragging-test-threshold-sensitivity/classifier_4/31_metrics.json.gz
    }
    32:
    {
      data_filename: results/dragging-test-threshold-sensitivity/classifier_4/32_metrics.json.gz
    }
    33:
    {
      data_filename: results/dragging-test-threshold-sensitivity/classifier_4/33_metrics.json.gz
    }
    34:
    {
      data_filename: results/dragging-test-threshold-sensitivity/classifier_4/34_metrics.json.gz
    }
    35:
    {
      data_filename: results/dragging-test-threshold-sensitivity/classifier_4/35_metrics.json.gz
    }
    36:
    {
      data_filename: results/dragging-test-threshold-sensitivity/classifier_4/36_metrics.json.gz
    }
    37:
    {
      data_filename: results/dragging-test-threshold-sensitivity/classifier_4/37_metrics.json.gz
    }
    38:
    {
      data_filename: results/dragging-test-threshold-sensitivity/classifier_4/38_metrics.json.gz
    }
    39:
    {
      data_filename: results/dragging-test-threshold-sensitivity/classifier_4/39_metrics.json.gz
    }
    40:
    {
      data_filename: results/dragging-test-threshold-sensitivity/classifier_4/40_metrics.json.gz
    }
    41:
    {
      data_filename: results/dragging-test-threshold-sensitivity/classifier_4/41_metrics.json.gz
    }
    42:
    {
      data_filename: results/dragging-test-threshold-sensitivity/classifier_4/42_metrics.json.gz
    }
    43:
    {
      data_filename: results/dragging-test-threshold-sensitivity/classifier_4/43_metrics.json.gz
    }
    44:
    {
      data_filename: results/dragging-test-threshold-sensitivity/classifier_4/44_metrics.json.gz
    }
    45:
    {
      data_filename: results/dragging-test-threshold-sensitivity/classifier_4/45_metrics.json.gz
    }
    46:
    {
      data_filename: results/dragging-test-threshold-sensitivity/classifier_4/46_metrics.json.gz
    }
    47:
    {
      data_filename: results/dragging-test-threshold-sensitivity/classifier_4/47_metrics.json.gz
    }
    48:
    {
      data_filename: results/dragging-test-threshold-sensitivity/classifier_4/48_metrics.json.gz
    }
    49:
    {
      data_filename: results/dragging-test-threshold-sensitivity/classifier_4/49_metrics.json.gz
    }
    50:
    {
      data_filename: results/dragging-test-threshold-sensitivity/classifier_4/50_metrics.json.gz
    }
    51:
    {
      data_filename: results/dragging-test-threshold-sensitivity/classifier_4/51_metrics.json.gz
    }
    52:
    {
      data_filename: results/dragging-test-threshold-sensitivity/classifier_4/52_metrics.json.gz
    }
    53:
    {
      data_filename: results/dragging-test-threshold-sensitivity/classifier_4/53_metrics.json.gz
    }
    54:
    {
      data_filename: results/dragging-test-threshold-sensitivity/classifier_4/54_metrics.json.gz
    }
    55:
    {
      data_filename: results/dragging-test-threshold-sensitivity/classifier_4/55_metrics.json.gz
    }
    56:
    {
      data_filename: results/dragging-test-threshold-sensitivity/classifier_4/56_metrics.json.gz
    }
    57:
    {
      data_filename: results/dragging-test-threshold-sensitivity/classifier_4/57_metrics.json.gz
    }
    58:
    {
      data_filename: results/dragging-test-threshold-sensitivity/classifier_4/58_metrics.json.gz
    }
    59:
    {
      data_filename: results/dragging-test-threshold-sensitivity/classifier_4/59_metrics.json.gz
    }
    60:
    {
      data_filename: results/dragging-test-threshold-sensitivity/classifier_4/60_metrics.json.gz
    }
    61:
    {
      data_filename: results/dragging-test-threshold-sensitivity/classifier_4/61_metrics.json.gz
    }
    62:
    {
      data_filename: results/dragging-test-threshold-sensitivity/classifier_4/62_metrics.json.gz
    }
    63:
    {
      data_filename: results/dragging-test-threshold-sensitivity/classifier_4/63_metrics.json.gz
    }
    64:
    {
      data_filename: results/dragging-test-threshold-sensitivity/classifier_4/64_metrics.json.gz
    }
    65:
    {
      data_filename: results/dragging-test-threshold-sensitivity/classifier_4/65_metrics.json.gz
    }
    66:
    {
      data_filename: results/dragging-test-threshold-sensitivity/classifier_4/66_metrics.json.gz
    }
    67:
    {
      data_filename: results/dragging-test-threshold-sensitivity/classifier_4/67_metrics.json.gz
    }
    68:
    {
      data_filename: results/dragging-test-threshold-sensitivity/classifier_4/68_metrics.json.gz
    }
    69:
    {
      data_filename: results/dragging-test-threshold-sensitivity/classifier_4/69_metrics.json.gz
    }
    70:
    {
      data_filename: results/dragging-test-threshold-sensitivity/classifier_4/70_metrics.json.gz
    }
    71:
    {
      data_filename: results/dragging-test-threshold-sensitivity/classifier_4/71_metrics.json.gz
    }
    72:
    {
      data_filename: results/dragging-test-threshold-sensitivity/classifier_4/72_metrics.json.gz
    }
    73:
    {
      data_filename: results/dragging-test-threshold-sensitivity/classifier_4/73_metrics.json.gz
    }
    74:
    {
      data_filename: results/dragging-test-threshold-sensitivity/classifier_4/74_metrics.json.gz
    }
    75:
    {
      data_filename: results/dragging-test-threshold-sensitivity/classifier_4/75_metrics.json.gz
    }
    76:
    {
      data_filename: results/dragging-test-threshold-sensitivity/classifier_4/76_metrics.json.gz
    }
    77:
    {
      data_filename: results/dragging-test-threshold-sensitivity/classifier_4/77_metrics.json.gz
    }
    78:
    {
      data_filename: results/dragging-test-threshold-sensitivity/classifier_4/78_metrics.json.gz
    }
    79:
    {
      data_filename: results/dragging-test-threshold-sensitivity/classifier_4/79_metrics.json.gz
    }
    80:
    {
      data_filename: results/dragging-test-threshold-sensitivity/classifier_4/80_metrics.json.gz
    }
    81:
    {
      data_filename: results/dragging-test-threshold-sensitivity/classifier_4/81_metrics.json.gz
    }
    82:
    {
      data_filename: results/dragging-test-threshold-sensitivity/classifier_4/82_metrics.json.gz
    }
    83:
    {
      data_filename: results/dragging-test-threshold-sensitivity/classifier_4/83_metrics.json.gz
    }
    84:
    {
      data_filename: results/dragging-test-threshold-sensitivity/classifier_4/84_metrics.json.gz
    }
    85:
    {
      data_filename: results/dragging-test-threshold-sensitivity/classifier_4/85_metrics.json.gz
    }
    86:
    {
      data_filename: results/dragging-test-threshold-sensitivity/classifier_4/86_metrics.json.gz
    }
    87:
    {
      data_filename: results/dragging-test-threshold-sensitivity/classifier_4/87_metrics.json.gz
    }
    88:
    {
      data_filename: results/dragging-test-threshold-sensitivity/classifier_4/88_metrics.json.gz
    }
    89:
    {
      data_filename: results/dragging-test-threshold-sensitivity/classifier_4/89_metrics.json.gz
    }
    90:
    {
      data_filename: results/dragging-test-threshold-sensitivity/classifier_4/90_metrics.json.gz
    }
    91:
    {
      data_filename: results/dragging-test-threshold-sensitivity/classifier_4/91_metrics.json.gz
    }
    92:
    {
      data_filename: results/dragging-test-threshold-sensitivity/classifier_4/92_metrics.json.gz
    }
    93:
    {
      data_filename: results/dragging-test-threshold-sensitivity/classifier_4/93_metrics.json.gz
    }
    94:
    {
      data_filename: results/dragging-test-threshold-sensitivity/classifier_4/94_metrics.json.gz
    }
    95:
    {
      data_filename: results/dragging-test-threshold-sensitivity/classifier_4/95_metrics.json.gz
    }
    96:
    {
      data_filename: results/dragging-test-threshold-sensitivity/classifier_4/96_metrics.json.gz
    }
    97:
    {
      data_filename: results/dragging-test-threshold-sensitivity/classifier_4/97_metrics.json.gz
    }
    98:
    {
      data_filename: results/dragging-test-threshold-sensitivity/classifier_4/98_metrics.json.gz
    }
    99:
    {
      data_filename: results/dragging-test-threshold-sensitivity/classifier_4/99_metrics.json.gz
    }
  }
<<<<<<< HEAD
  classifier_8:
  {
    0:
    {
      data_filename: results/dragging-test-threshold-sensitivity/classifier_8/0_metrics.json.gz
    }
    1:
    {
      data_filename: results/dragging-test-threshold-sensitivity/classifier_8/1_metrics.json.gz
    }
    2:
    {
      data_filename: results/dragging-test-threshold-sensitivity/classifier_8/2_metrics.json.gz
    }
    3:
    {
      data_filename: results/dragging-test-threshold-sensitivity/classifier_8/3_metrics.json.gz
    }
    4:
    {
      data_filename: results/dragging-test-threshold-sensitivity/classifier_8/4_metrics.json.gz
    }
    5:
    {
      data_filename: results/dragging-test-threshold-sensitivity/classifier_8/5_metrics.json.gz
    }
    6:
    {
      data_filename: results/dragging-test-threshold-sensitivity/classifier_8/6_metrics.json.gz
    }
    7:
    {
      data_filename: results/dragging-test-threshold-sensitivity/classifier_8/7_metrics.json.gz
    }
    8:
    {
      data_filename: results/dragging-test-threshold-sensitivity/classifier_8/8_metrics.json.gz
    }
    9:
    {
      data_filename: results/dragging-test-threshold-sensitivity/classifier_8/9_metrics.json.gz
    }
    10:
    {
      data_filename: results/dragging-test-threshold-sensitivity/classifier_8/10_metrics.json.gz
    }
    11:
    {
      data_filename: results/dragging-test-threshold-sensitivity/classifier_8/11_metrics.json.gz
    }
    12:
    {
      data_filename: results/dragging-test-threshold-sensitivity/classifier_8/12_metrics.json.gz
    }
    13:
    {
      data_filename: results/dragging-test-threshold-sensitivity/classifier_8/13_metrics.json.gz
    }
    14:
    {
      data_filename: results/dragging-test-threshold-sensitivity/classifier_8/14_metrics.json.gz
    }
    15:
    {
      data_filename: results/dragging-test-threshold-sensitivity/classifier_8/15_metrics.json.gz
    }
    16:
    {
      data_filename: results/dragging-test-threshold-sensitivity/classifier_8/16_metrics.json.gz
    }
    17:
    {
      data_filename: results/dragging-test-threshold-sensitivity/classifier_8/17_metrics.json.gz
    }
    18:
    {
      data_filename: results/dragging-test-threshold-sensitivity/classifier_8/18_metrics.json.gz
    }
    19:
    {
      data_filename: results/dragging-test-threshold-sensitivity/classifier_8/19_metrics.json.gz
    }
    20:
    {
      data_filename: results/dragging-test-threshold-sensitivity/classifier_8/20_metrics.json.gz
    }
    21:
    {
      data_filename: results/dragging-test-threshold-sensitivity/classifier_8/21_metrics.json.gz
    }
    22:
    {
      data_filename: results/dragging-test-threshold-sensitivity/classifier_8/22_metrics.json.gz
    }
    23:
    {
      data_filename: results/dragging-test-threshold-sensitivity/classifier_8/23_metrics.json.gz
    }
    24:
    {
      data_filename: results/dragging-test-threshold-sensitivity/classifier_8/24_metrics.json.gz
    }
    25:
    {
      data_filename: results/dragging-test-threshold-sensitivity/classifier_8/25_metrics.json.gz
    }
    26:
    {
      data_filename: results/dragging-test-threshold-sensitivity/classifier_8/26_metrics.json.gz
    }
    27:
    {
      data_filename: results/dragging-test-threshold-sensitivity/classifier_8/27_metrics.json.gz
    }
    28:
    {
      data_filename: results/dragging-test-threshold-sensitivity/classifier_8/28_metrics.json.gz
    }
    29:
    {
      data_filename: results/dragging-test-threshold-sensitivity/classifier_8/29_metrics.json.gz
    }
    30:
    {
      data_filename: results/dragging-test-threshold-sensitivity/classifier_8/30_metrics.json.gz
    }
    31:
    {
      data_filename: results/dragging-test-threshold-sensitivity/classifier_8/31_metrics.json.gz
    }
    32:
    {
      data_filename: results/dragging-test-threshold-sensitivity/classifier_8/32_metrics.json.gz
    }
    33:
    {
      data_filename: results/dragging-test-threshold-sensitivity/classifier_8/33_metrics.json.gz
    }
    34:
    {
      data_filename: results/dragging-test-threshold-sensitivity/classifier_8/34_metrics.json.gz
    }
    35:
    {
      data_filename: results/dragging-test-threshold-sensitivity/classifier_8/35_metrics.json.gz
    }
    36:
    {
      data_filename: results/dragging-test-threshold-sensitivity/classifier_8/36_metrics.json.gz
    }
    37:
    {
      data_filename: results/dragging-test-threshold-sensitivity/classifier_8/37_metrics.json.gz
    }
    38:
    {
      data_filename: results/dragging-test-threshold-sensitivity/classifier_8/38_metrics.json.gz
    }
    39:
    {
      data_filename: results/dragging-test-threshold-sensitivity/classifier_8/39_metrics.json.gz
    }
    40:
    {
      data_filename: results/dragging-test-threshold-sensitivity/classifier_8/40_metrics.json.gz
    }
    41:
    {
      data_filename: results/dragging-test-threshold-sensitivity/classifier_8/41_metrics.json.gz
    }
    42:
    {
      data_filename: results/dragging-test-threshold-sensitivity/classifier_8/42_metrics.json.gz
    }
    43:
    {
      data_filename: results/dragging-test-threshold-sensitivity/classifier_8/43_metrics.json.gz
    }
    44:
    {
      data_filename: results/dragging-test-threshold-sensitivity/classifier_8/44_metrics.json.gz
    }
    45:
    {
      data_filename: results/dragging-test-threshold-sensitivity/classifier_8/45_metrics.json.gz
    }
    46:
    {
      data_filename: results/dragging-test-threshold-sensitivity/classifier_8/46_metrics.json.gz
    }
    47:
    {
      data_filename: results/dragging-test-threshold-sensitivity/classifier_8/47_metrics.json.gz
    }
    48:
    {
      data_filename: results/dragging-test-threshold-sensitivity/classifier_8/48_metrics.json.gz
    }
    49:
    {
      data_filename: results/dragging-test-threshold-sensitivity/classifier_8/49_metrics.json.gz
    }
    50:
    {
      data_filename: results/dragging-test-threshold-sensitivity/classifier_8/50_metrics.json.gz
    }
    51:
    {
      data_filename: results/dragging-test-threshold-sensitivity/classifier_8/51_metrics.json.gz
    }
    52:
    {
      data_filename: results/dragging-test-threshold-sensitivity/classifier_8/52_metrics.json.gz
    }
    53:
    {
      data_filename: results/dragging-test-threshold-sensitivity/classifier_8/53_metrics.json.gz
    }
    54:
    {
      data_filename: results/dragging-test-threshold-sensitivity/classifier_8/54_metrics.json.gz
    }
    55:
    {
      data_filename: results/dragging-test-threshold-sensitivity/classifier_8/55_metrics.json.gz
    }
    56:
    {
      data_filename: results/dragging-test-threshold-sensitivity/classifier_8/56_metrics.json.gz
    }
    57:
    {
      data_filename: results/dragging-test-threshold-sensitivity/classifier_8/57_metrics.json.gz
    }
    58:
    {
      data_filename: results/dragging-test-threshold-sensitivity/classifier_8/58_metrics.json.gz
    }
    59:
    {
      data_filename: results/dragging-test-threshold-sensitivity/classifier_8/59_metrics.json.gz
    }
    60:
    {
      data_filename: results/dragging-test-threshold-sensitivity/classifier_8/60_metrics.json.gz
    }
    61:
    {
      data_filename: results/dragging-test-threshold-sensitivity/classifier_8/61_metrics.json.gz
    }
    62:
    {
      data_filename: results/dragging-test-threshold-sensitivity/classifier_8/62_metrics.json.gz
    }
    63:
    {
      data_filename: results/dragging-test-threshold-sensitivity/classifier_8/63_metrics.json.gz
    }
    64:
    {
      data_filename: results/dragging-test-threshold-sensitivity/classifier_8/64_metrics.json.gz
    }
    65:
    {
      data_filename: results/dragging-test-threshold-sensitivity/classifier_8/65_metrics.json.gz
    }
    66:
    {
      data_filename: results/dragging-test-threshold-sensitivity/classifier_8/66_metrics.json.gz
    }
    67:
    {
      data_filename: results/dragging-test-threshold-sensitivity/classifier_8/67_metrics.json.gz
    }
    68:
    {
      data_filename: results/dragging-test-threshold-sensitivity/classifier_8/68_metrics.json.gz
    }
    69:
    {
      data_filename: results/dragging-test-threshold-sensitivity/classifier_8/69_metrics.json.gz
    }
    70:
    {
      data_filename: results/dragging-test-threshold-sensitivity/classifier_8/70_metrics.json.gz
    }
    71:
    {
      data_filename: results/dragging-test-threshold-sensitivity/classifier_8/71_metrics.json.gz
    }
    72:
    {
      data_filename: results/dragging-test-threshold-sensitivity/classifier_8/72_metrics.json.gz
    }
    73:
    {
      data_filename: results/dragging-test-threshold-sensitivity/classifier_8/73_metrics.json.gz
    }
    74:
    {
      data_filename: results/dragging-test-threshold-sensitivity/classifier_8/74_metrics.json.gz
    }
    75:
    {
      data_filename: results/dragging-test-threshold-sensitivity/classifier_8/75_metrics.json.gz
    }
    76:
    {
      data_filename: results/dragging-test-threshold-sensitivity/classifier_8/76_metrics.json.gz
    }
    77:
    {
      data_filename: results/dragging-test-threshold-sensitivity/classifier_8/77_metrics.json.gz
    }
    78:
    {
      data_filename: results/dragging-test-threshold-sensitivity/classifier_8/78_metrics.json.gz
    }
    79:
    {
      data_filename: results/dragging-test-threshold-sensitivity/classifier_8/79_metrics.json.gz
    }
    80:
    {
      data_filename: results/dragging-test-threshold-sensitivity/classifier_8/80_metrics.json.gz
    }
    81:
    {
      data_filename: results/dragging-test-threshold-sensitivity/classifier_8/81_metrics.json.gz
    }
    82:
    {
      data_filename: results/dragging-test-threshold-sensitivity/classifier_8/82_metrics.json.gz
    }
    83:
    {
      data_filename: results/dragging-test-threshold-sensitivity/classifier_8/83_metrics.json.gz
    }
    84:
    {
      data_filename: results/dragging-test-threshold-sensitivity/classifier_8/84_metrics.json.gz
    }
    85:
    {
      data_filename: results/dragging-test-threshold-sensitivity/classifier_8/85_metrics.json.gz
    }
    86:
    {
      data_filename: results/dragging-test-threshold-sensitivity/classifier_8/86_metrics.json.gz
    }
    87:
    {
      data_filename: results/dragging-test-threshold-sensitivity/classifier_8/87_metrics.json.gz
    }
    88:
    {
      data_filename: results/dragging-test-threshold-sensitivity/classifier_8/88_metrics.json.gz
    }
    89:
    {
      data_filename: results/dragging-test-threshold-sensitivity/classifier_8/89_metrics.json.gz
    }
    90:
    {
      data_filename: results/dragging-test-threshold-sensitivity/classifier_8/90_metrics.json.gz
    }
    91:
    {
      data_filename: results/dragging-test-threshold-sensitivity/classifier_8/91_metrics.json.gz
    }
    92:
    {
      data_filename: results/dragging-test-threshold-sensitivity/classifier_8/92_metrics.json.gz
    }
    93:
    {
      data_filename: results/dragging-test-threshold-sensitivity/classifier_8/93_metrics.json.gz
    }
    94:
    {
      data_filename: results/dragging-test-threshold-sensitivity/classifier_8/94_metrics.json.gz
    }
    95:
    {
      data_filename: results/dragging-test-threshold-sensitivity/classifier_8/95_metrics.json.gz
    }
    96:
    {
      data_filename: results/dragging-test-threshold-sensitivity/classifier_8/96_metrics.json.gz
    }
    97:
    {
      data_filename: results/dragging-test-threshold-sensitivity/classifier_8/97_metrics.json.gz
    }
    98:
    {
      data_filename: results/dragging-test-threshold-sensitivity/classifier_8/98_metrics.json.gz
    }
    99:
    {
      data_filename: results/dragging-test-threshold-sensitivity/classifier_8/99_metrics.json.gz
    }
  }
  classifier_6:
  {
    0:
    {
      data_filename: results/dragging-test-threshold-sensitivity/classifier_6/0_metrics.json.gz
    }
    1:
    {
      data_filename: results/dragging-test-threshold-sensitivity/classifier_6/1_metrics.json.gz
    }
    2:
    {
      data_filename: results/dragging-test-threshold-sensitivity/classifier_6/2_metrics.json.gz
    }
    3:
    {
      data_filename: results/dragging-test-threshold-sensitivity/classifier_6/3_metrics.json.gz
    }
    4:
    {
      data_filename: results/dragging-test-threshold-sensitivity/classifier_6/4_metrics.json.gz
    }
    5:
    {
      data_filename: results/dragging-test-threshold-sensitivity/classifier_6/5_metrics.json.gz
    }
    6:
    {
      data_filename: results/dragging-test-threshold-sensitivity/classifier_6/6_metrics.json.gz
    }
    7:
    {
      data_filename: results/dragging-test-threshold-sensitivity/classifier_6/7_metrics.json.gz
    }
    8:
    {
      data_filename: results/dragging-test-threshold-sensitivity/classifier_6/8_metrics.json.gz
    }
    9:
    {
      data_filename: results/dragging-test-threshold-sensitivity/classifier_6/9_metrics.json.gz
    }
    10:
    {
      data_filename: results/dragging-test-threshold-sensitivity/classifier_6/10_metrics.json.gz
    }
    11:
    {
      data_filename: results/dragging-test-threshold-sensitivity/classifier_6/11_metrics.json.gz
    }
    12:
    {
      data_filename: results/dragging-test-threshold-sensitivity/classifier_6/12_metrics.json.gz
    }
    13:
    {
      data_filename: results/dragging-test-threshold-sensitivity/classifier_6/13_metrics.json.gz
    }
    14:
    {
      data_filename: results/dragging-test-threshold-sensitivity/classifier_6/14_metrics.json.gz
    }
    15:
    {
      data_filename: results/dragging-test-threshold-sensitivity/classifier_6/15_metrics.json.gz
    }
    16:
    {
      data_filename: results/dragging-test-threshold-sensitivity/classifier_6/16_metrics.json.gz
    }
    17:
    {
      data_filename: results/dragging-test-threshold-sensitivity/classifier_6/17_metrics.json.gz
    }
    18:
    {
      data_filename: results/dragging-test-threshold-sensitivity/classifier_6/18_metrics.json.gz
    }
    19:
    {
      data_filename: results/dragging-test-threshold-sensitivity/classifier_6/19_metrics.json.gz
    }
    20:
    {
      data_filename: results/dragging-test-threshold-sensitivity/classifier_6/20_metrics.json.gz
    }
    21:
    {
      data_filename: results/dragging-test-threshold-sensitivity/classifier_6/21_metrics.json.gz
    }
    22:
    {
      data_filename: results/dragging-test-threshold-sensitivity/classifier_6/22_metrics.json.gz
    }
    23:
    {
      data_filename: results/dragging-test-threshold-sensitivity/classifier_6/23_metrics.json.gz
    }
    24:
    {
      data_filename: results/dragging-test-threshold-sensitivity/classifier_6/24_metrics.json.gz
    }
    25:
    {
      data_filename: results/dragging-test-threshold-sensitivity/classifier_6/25_metrics.json.gz
    }
    26:
    {
      data_filename: results/dragging-test-threshold-sensitivity/classifier_6/26_metrics.json.gz
    }
    27:
    {
      data_filename: results/dragging-test-threshold-sensitivity/classifier_6/27_metrics.json.gz
    }
    28:
    {
      data_filename: results/dragging-test-threshold-sensitivity/classifier_6/28_metrics.json.gz
    }
    29:
    {
      data_filename: results/dragging-test-threshold-sensitivity/classifier_6/29_metrics.json.gz
    }
    30:
    {
      data_filename: results/dragging-test-threshold-sensitivity/classifier_6/30_metrics.json.gz
    }
    31:
    {
      data_filename: results/dragging-test-threshold-sensitivity/classifier_6/31_metrics.json.gz
    }
    32:
    {
      data_filename: results/dragging-test-threshold-sensitivity/classifier_6/32_metrics.json.gz
    }
    33:
    {
      data_filename: results/dragging-test-threshold-sensitivity/classifier_6/33_metrics.json.gz
    }
    34:
    {
      data_filename: results/dragging-test-threshold-sensitivity/classifier_6/34_metrics.json.gz
    }
    35:
    {
      data_filename: results/dragging-test-threshold-sensitivity/classifier_6/35_metrics.json.gz
    }
    36:
    {
      data_filename: results/dragging-test-threshold-sensitivity/classifier_6/36_metrics.json.gz
    }
    37:
    {
      data_filename: results/dragging-test-threshold-sensitivity/classifier_6/37_metrics.json.gz
    }
    38:
    {
      data_filename: results/dragging-test-threshold-sensitivity/classifier_6/38_metrics.json.gz
    }
    39:
    {
      data_filename: results/dragging-test-threshold-sensitivity/classifier_6/39_metrics.json.gz
    }
    40:
    {
      data_filename: results/dragging-test-threshold-sensitivity/classifier_6/40_metrics.json.gz
    }
    41:
    {
      data_filename: results/dragging-test-threshold-sensitivity/classifier_6/41_metrics.json.gz
    }
    42:
    {
      data_filename: results/dragging-test-threshold-sensitivity/classifier_6/42_metrics.json.gz
    }
    43:
    {
      data_filename: results/dragging-test-threshold-sensitivity/classifier_6/43_metrics.json.gz
    }
    44:
    {
      data_filename: results/dragging-test-threshold-sensitivity/classifier_6/44_metrics.json.gz
    }
    45:
    {
      data_filename: results/dragging-test-threshold-sensitivity/classifier_6/45_metrics.json.gz
    }
    46:
    {
      data_filename: results/dragging-test-threshold-sensitivity/classifier_6/46_metrics.json.gz
    }
    47:
    {
      data_filename: results/dragging-test-threshold-sensitivity/classifier_6/47_metrics.json.gz
    }
    48:
    {
      data_filename: results/dragging-test-threshold-sensitivity/classifier_6/48_metrics.json.gz
    }
    49:
    {
      data_filename: results/dragging-test-threshold-sensitivity/classifier_6/49_metrics.json.gz
    }
    50:
    {
      data_filename: results/dragging-test-threshold-sensitivity/classifier_6/50_metrics.json.gz
    }
    51:
    {
      data_filename: results/dragging-test-threshold-sensitivity/classifier_6/51_metrics.json.gz
    }
    52:
    {
      data_filename: results/dragging-test-threshold-sensitivity/classifier_6/52_metrics.json.gz
    }
    53:
    {
      data_filename: results/dragging-test-threshold-sensitivity/classifier_6/53_metrics.json.gz
    }
    54:
    {
      data_filename: results/dragging-test-threshold-sensitivity/classifier_6/54_metrics.json.gz
    }
    55:
    {
      data_filename: results/dragging-test-threshold-sensitivity/classifier_6/55_metrics.json.gz
    }
    56:
    {
      data_filename: results/dragging-test-threshold-sensitivity/classifier_6/56_metrics.json.gz
    }
    57:
    {
      data_filename: results/dragging-test-threshold-sensitivity/classifier_6/57_metrics.json.gz
    }
    58:
    {
      data_filename: results/dragging-test-threshold-sensitivity/classifier_6/58_metrics.json.gz
    }
    59:
    {
      data_filename: results/dragging-test-threshold-sensitivity/classifier_6/59_metrics.json.gz
    }
    60:
    {
      data_filename: results/dragging-test-threshold-sensitivity/classifier_6/60_metrics.json.gz
    }
    61:
    {
      data_filename: results/dragging-test-threshold-sensitivity/classifier_6/61_metrics.json.gz
    }
    62:
    {
      data_filename: results/dragging-test-threshold-sensitivity/classifier_6/62_metrics.json.gz
    }
    63:
    {
      data_filename: results/dragging-test-threshold-sensitivity/classifier_6/63_metrics.json.gz
    }
    64:
    {
      data_filename: results/dragging-test-threshold-sensitivity/classifier_6/64_metrics.json.gz
    }
    65:
    {
      data_filename: results/dragging-test-threshold-sensitivity/classifier_6/65_metrics.json.gz
    }
    66:
    {
      data_filename: results/dragging-test-threshold-sensitivity/classifier_6/66_metrics.json.gz
    }
    67:
    {
      data_filename: results/dragging-test-threshold-sensitivity/classifier_6/67_metrics.json.gz
    }
    68:
    {
      data_filename: results/dragging-test-threshold-sensitivity/classifier_6/68_metrics.json.gz
    }
    69:
    {
      data_filename: results/dragging-test-threshold-sensitivity/classifier_6/69_metrics.json.gz
    }
    70:
    {
      data_filename: results/dragging-test-threshold-sensitivity/classifier_6/70_metrics.json.gz
    }
    71:
    {
      data_filename: results/dragging-test-threshold-sensitivity/classifier_6/71_metrics.json.gz
    }
    72:
    {
      data_filename: results/dragging-test-threshold-sensitivity/classifier_6/72_metrics.json.gz
    }
    73:
    {
      data_filename: results/dragging-test-threshold-sensitivity/classifier_6/73_metrics.json.gz
    }
    74:
    {
      data_filename: results/dragging-test-threshold-sensitivity/classifier_6/74_metrics.json.gz
    }
    75:
    {
      data_filename: results/dragging-test-threshold-sensitivity/classifier_6/75_metrics.json.gz
    }
    76:
    {
      data_filename: results/dragging-test-threshold-sensitivity/classifier_6/76_metrics.json.gz
    }
    77:
    {
      data_filename: results/dragging-test-threshold-sensitivity/classifier_6/77_metrics.json.gz
    }
    78:
    {
      data_filename: results/dragging-test-threshold-sensitivity/classifier_6/78_metrics.json.gz
    }
    79:
    {
      data_filename: results/dragging-test-threshold-sensitivity/classifier_6/79_metrics.json.gz
    }
    80:
    {
      data_filename: results/dragging-test-threshold-sensitivity/classifier_6/80_metrics.json.gz
    }
    81:
    {
      data_filename: results/dragging-test-threshold-sensitivity/classifier_6/81_metrics.json.gz
    }
    82:
    {
      data_filename: results/dragging-test-threshold-sensitivity/classifier_6/82_metrics.json.gz
    }
    83:
    {
      data_filename: results/dragging-test-threshold-sensitivity/classifier_6/83_metrics.json.gz
    }
    84:
    {
      data_filename: results/dragging-test-threshold-sensitivity/classifier_6/84_metrics.json.gz
    }
    85:
    {
      data_filename: results/dragging-test-threshold-sensitivity/classifier_6/85_metrics.json.gz
    }
    86:
    {
      data_filename: results/dragging-test-threshold-sensitivity/classifier_6/86_metrics.json.gz
    }
    87:
    {
      data_filename: results/dragging-test-threshold-sensitivity/classifier_6/87_metrics.json.gz
    }
    88:
    {
      data_filename: results/dragging-test-threshold-sensitivity/classifier_6/88_metrics.json.gz
    }
    89:
    {
      data_filename: results/dragging-test-threshold-sensitivity/classifier_6/89_metrics.json.gz
    }
    90:
    {
      data_filename: results/dragging-test-threshold-sensitivity/classifier_6/90_metrics.json.gz
    }
    91:
    {
      data_filename: results/dragging-test-threshold-sensitivity/classifier_6/91_metrics.json.gz
    }
    92:
    {
      data_filename: results/dragging-test-threshold-sensitivity/classifier_6/92_metrics.json.gz
    }
    93:
    {
      data_filename: results/dragging-test-threshold-sensitivity/classifier_6/93_metrics.json.gz
    }
    94:
    {
      data_filename: results/dragging-test-threshold-sensitivity/classifier_6/94_metrics.json.gz
    }
    95:
    {
      data_filename: results/dragging-test-threshold-sensitivity/classifier_6/95_metrics.json.gz
    }
    96:
    {
      data_filename: results/dragging-test-threshold-sensitivity/classifier_6/96_metrics.json.gz
    }
    97:
    {
      data_filename: results/dragging-test-threshold-sensitivity/classifier_6/97_metrics.json.gz
    }
    98:
    {
      data_filename: results/dragging-test-threshold-sensitivity/classifier_6/98_metrics.json.gz
    }
    99:
    {
      data_filename: results/dragging-test-threshold-sensitivity/classifier_6/99_metrics.json.gz
    }
  }
  classifier_7:
  {
    0:
    {
      data_filename: results/dragging-test-threshold-sensitivity/classifier_7/0_metrics.json.gz
    }
    1:
    {
      data_filename: results/dragging-test-threshold-sensitivity/classifier_7/1_metrics.json.gz
    }
    2:
    {
      data_filename: results/dragging-test-threshold-sensitivity/classifier_7/2_metrics.json.gz
    }
    3:
    {
      data_filename: results/dragging-test-threshold-sensitivity/classifier_7/3_metrics.json.gz
    }
    4:
    {
      data_filename: results/dragging-test-threshold-sensitivity/classifier_7/4_metrics.json.gz
    }
    5:
    {
      data_filename: results/dragging-test-threshold-sensitivity/classifier_7/5_metrics.json.gz
    }
    6:
    {
      data_filename: results/dragging-test-threshold-sensitivity/classifier_7/6_metrics.json.gz
    }
    7:
    {
      data_filename: results/dragging-test-threshold-sensitivity/classifier_7/7_metrics.json.gz
    }
    8:
    {
      data_filename: results/dragging-test-threshold-sensitivity/classifier_7/8_metrics.json.gz
    }
    9:
    {
      data_filename: results/dragging-test-threshold-sensitivity/classifier_7/9_metrics.json.gz
    }
    10:
    {
      data_filename: results/dragging-test-threshold-sensitivity/classifier_7/10_metrics.json.gz
    }
    11:
    {
      data_filename: results/dragging-test-threshold-sensitivity/classifier_7/11_metrics.json.gz
    }
    12:
    {
      data_filename: results/dragging-test-threshold-sensitivity/classifier_7/12_metrics.json.gz
    }
    13:
    {
      data_filename: results/dragging-test-threshold-sensitivity/classifier_7/13_metrics.json.gz
    }
    14:
    {
      data_filename: results/dragging-test-threshold-sensitivity/classifier_7/14_metrics.json.gz
    }
    15:
    {
      data_filename: results/dragging-test-threshold-sensitivity/classifier_7/15_metrics.json.gz
    }
    16:
    {
      data_filename: results/dragging-test-threshold-sensitivity/classifier_7/16_metrics.json.gz
    }
    17:
    {
      data_filename: results/dragging-test-threshold-sensitivity/classifier_7/17_metrics.json.gz
    }
    18:
    {
      data_filename: results/dragging-test-threshold-sensitivity/classifier_7/18_metrics.json.gz
    }
    19:
    {
      data_filename: results/dragging-test-threshold-sensitivity/classifier_7/19_metrics.json.gz
    }
    20:
    {
      data_filename: results/dragging-test-threshold-sensitivity/classifier_7/20_metrics.json.gz
    }
    21:
    {
      data_filename: results/dragging-test-threshold-sensitivity/classifier_7/21_metrics.json.gz
    }
    22:
    {
      data_filename: results/dragging-test-threshold-sensitivity/classifier_7/22_metrics.json.gz
    }
    23:
    {
      data_filename: results/dragging-test-threshold-sensitivity/classifier_7/23_metrics.json.gz
    }
    24:
    {
      data_filename: results/dragging-test-threshold-sensitivity/classifier_7/24_metrics.json.gz
    }
    25:
    {
      data_filename: results/dragging-test-threshold-sensitivity/classifier_7/25_metrics.json.gz
    }
    26:
    {
      data_filename: results/dragging-test-threshold-sensitivity/classifier_7/26_metrics.json.gz
    }
    27:
    {
      data_filename: results/dragging-test-threshold-sensitivity/classifier_7/27_metrics.json.gz
    }
    28:
    {
      data_filename: results/dragging-test-threshold-sensitivity/classifier_7/28_metrics.json.gz
    }
    29:
    {
      data_filename: results/dragging-test-threshold-sensitivity/classifier_7/29_metrics.json.gz
    }
    30:
    {
      data_filename: results/dragging-test-threshold-sensitivity/classifier_7/30_metrics.json.gz
    }
    31:
    {
      data_filename: results/dragging-test-threshold-sensitivity/classifier_7/31_metrics.json.gz
    }
    32:
    {
      data_filename: results/dragging-test-threshold-sensitivity/classifier_7/32_metrics.json.gz
    }
    33:
    {
      data_filename: results/dragging-test-threshold-sensitivity/classifier_7/33_metrics.json.gz
    }
    34:
    {
      data_filename: results/dragging-test-threshold-sensitivity/classifier_7/34_metrics.json.gz
    }
    35:
    {
      data_filename: results/dragging-test-threshold-sensitivity/classifier_7/35_metrics.json.gz
    }
    36:
    {
      data_filename: results/dragging-test-threshold-sensitivity/classifier_7/36_metrics.json.gz
    }
    37:
    {
      data_filename: results/dragging-test-threshold-sensitivity/classifier_7/37_metrics.json.gz
    }
    38:
    {
      data_filename: results/dragging-test-threshold-sensitivity/classifier_7/38_metrics.json.gz
    }
    39:
    {
      data_filename: results/dragging-test-threshold-sensitivity/classifier_7/39_metrics.json.gz
    }
    40:
    {
      data_filename: results/dragging-test-threshold-sensitivity/classifier_7/40_metrics.json.gz
    }
    41:
    {
      data_filename: results/dragging-test-threshold-sensitivity/classifier_7/41_metrics.json.gz
    }
    42:
    {
      data_filename: results/dragging-test-threshold-sensitivity/classifier_7/42_metrics.json.gz
    }
    43:
    {
      data_filename: results/dragging-test-threshold-sensitivity/classifier_7/43_metrics.json.gz
    }
    44:
    {
      data_filename: results/dragging-test-threshold-sensitivity/classifier_7/44_metrics.json.gz
    }
    45:
    {
      data_filename: results/dragging-test-threshold-sensitivity/classifier_7/45_metrics.json.gz
    }
    46:
    {
      data_filename: results/dragging-test-threshold-sensitivity/classifier_7/46_metrics.json.gz
    }
    47:
    {
      data_filename: results/dragging-test-threshold-sensitivity/classifier_7/47_metrics.json.gz
    }
    48:
    {
      data_filename: results/dragging-test-threshold-sensitivity/classifier_7/48_metrics.json.gz
    }
    49:
    {
      data_filename: results/dragging-test-threshold-sensitivity/classifier_7/49_metrics.json.gz
    }
    50:
    {
      data_filename: results/dragging-test-threshold-sensitivity/classifier_7/50_metrics.json.gz
    }
    51:
    {
      data_filename: results/dragging-test-threshold-sensitivity/classifier_7/51_metrics.json.gz
    }
    52:
    {
      data_filename: results/dragging-test-threshold-sensitivity/classifier_7/52_metrics.json.gz
    }
    53:
    {
      data_filename: results/dragging-test-threshold-sensitivity/classifier_7/53_metrics.json.gz
    }
    54:
    {
      data_filename: results/dragging-test-threshold-sensitivity/classifier_7/54_metrics.json.gz
    }
    55:
    {
      data_filename: results/dragging-test-threshold-sensitivity/classifier_7/55_metrics.json.gz
    }
    56:
    {
      data_filename: results/dragging-test-threshold-sensitivity/classifier_7/56_metrics.json.gz
    }
    57:
    {
      data_filename: results/dragging-test-threshold-sensitivity/classifier_7/57_metrics.json.gz
    }
    58:
    {
      data_filename: results/dragging-test-threshold-sensitivity/classifier_7/58_metrics.json.gz
    }
    59:
    {
      data_filename: results/dragging-test-threshold-sensitivity/classifier_7/59_metrics.json.gz
    }
    60:
    {
      data_filename: results/dragging-test-threshold-sensitivity/classifier_7/60_metrics.json.gz
    }
    61:
    {
      data_filename: results/dragging-test-threshold-sensitivity/classifier_7/61_metrics.json.gz
    }
    62:
    {
      data_filename: results/dragging-test-threshold-sensitivity/classifier_7/62_metrics.json.gz
    }
    63:
    {
      data_filename: results/dragging-test-threshold-sensitivity/classifier_7/63_metrics.json.gz
    }
    64:
    {
      data_filename: results/dragging-test-threshold-sensitivity/classifier_7/64_metrics.json.gz
    }
    65:
    {
      data_filename: results/dragging-test-threshold-sensitivity/classifier_7/65_metrics.json.gz
    }
    66:
    {
      data_filename: results/dragging-test-threshold-sensitivity/classifier_7/66_metrics.json.gz
    }
    67:
    {
      data_filename: results/dragging-test-threshold-sensitivity/classifier_7/67_metrics.json.gz
    }
    68:
    {
      data_filename: results/dragging-test-threshold-sensitivity/classifier_7/68_metrics.json.gz
    }
    69:
    {
      data_filename: results/dragging-test-threshold-sensitivity/classifier_7/69_metrics.json.gz
    }
    70:
    {
      data_filename: results/dragging-test-threshold-sensitivity/classifier_7/70_metrics.json.gz
    }
    71:
    {
      data_filename: results/dragging-test-threshold-sensitivity/classifier_7/71_metrics.json.gz
    }
    72:
    {
      data_filename: results/dragging-test-threshold-sensitivity/classifier_7/72_metrics.json.gz
    }
    73:
    {
      data_filename: results/dragging-test-threshold-sensitivity/classifier_7/73_metrics.json.gz
    }
    74:
    {
      data_filename: results/dragging-test-threshold-sensitivity/classifier_7/74_metrics.json.gz
    }
    75:
    {
      data_filename: results/dragging-test-threshold-sensitivity/classifier_7/75_metrics.json.gz
    }
    76:
    {
      data_filename: results/dragging-test-threshold-sensitivity/classifier_7/76_metrics.json.gz
    }
    77:
    {
      data_filename: results/dragging-test-threshold-sensitivity/classifier_7/77_metrics.json.gz
    }
    78:
    {
      data_filename: results/dragging-test-threshold-sensitivity/classifier_7/78_metrics.json.gz
    }
    79:
    {
      data_filename: results/dragging-test-threshold-sensitivity/classifier_7/79_metrics.json.gz
    }
    80:
    {
      data_filename: results/dragging-test-threshold-sensitivity/classifier_7/80_metrics.json.gz
    }
    81:
    {
      data_filename: results/dragging-test-threshold-sensitivity/classifier_7/81_metrics.json.gz
    }
    82:
    {
      data_filename: results/dragging-test-threshold-sensitivity/classifier_7/82_metrics.json.gz
    }
    83:
    {
      data_filename: results/dragging-test-threshold-sensitivity/classifier_7/83_metrics.json.gz
    }
    84:
    {
      data_filename: results/dragging-test-threshold-sensitivity/classifier_7/84_metrics.json.gz
    }
    85:
    {
      data_filename: results/dragging-test-threshold-sensitivity/classifier_7/85_metrics.json.gz
    }
    86:
    {
      data_filename: results/dragging-test-threshold-sensitivity/classifier_7/86_metrics.json.gz
    }
    87:
    {
      data_filename: results/dragging-test-threshold-sensitivity/classifier_7/87_metrics.json.gz
    }
    88:
    {
      data_filename: results/dragging-test-threshold-sensitivity/classifier_7/88_metrics.json.gz
    }
    89:
    {
      data_filename: results/dragging-test-threshold-sensitivity/classifier_7/89_metrics.json.gz
    }
    90:
    {
      data_filename: results/dragging-test-threshold-sensitivity/classifier_7/90_metrics.json.gz
    }
    91:
    {
      data_filename: results/dragging-test-threshold-sensitivity/classifier_7/91_metrics.json.gz
    }
    92:
    {
      data_filename: results/dragging-test-threshold-sensitivity/classifier_7/92_metrics.json.gz
    }
    93:
    {
      data_filename: results/dragging-test-threshold-sensitivity/classifier_7/93_metrics.json.gz
    }
    94:
    {
      data_filename: results/dragging-test-threshold-sensitivity/classifier_7/94_metrics.json.gz
    }
    95:
    {
      data_filename: results/dragging-test-threshold-sensitivity/classifier_7/95_metrics.json.gz
    }
    96:
    {
      data_filename: results/dragging-test-threshold-sensitivity/classifier_7/96_metrics.json.gz
    }
    97:
    {
      data_filename: results/dragging-test-threshold-sensitivity/classifier_7/97_metrics.json.gz
    }
    98:
    {
      data_filename: results/dragging-test-threshold-sensitivity/classifier_7/98_metrics.json.gz
    }
    99:
    {
      data_filename: results/dragging-test-threshold-sensitivity/classifier_7/99_metrics.json.gz
    }
  }
  classifier_5:
  {
    0:
    {
      data_filename: results/dragging-test-threshold-sensitivity/classifier_5/0_metrics.json.gz
    }
    1:
    {
      data_filename: results/dragging-test-threshold-sensitivity/classifier_5/1_metrics.json.gz
    }
    2:
    {
      data_filename: results/dragging-test-threshold-sensitivity/classifier_5/2_metrics.json.gz
    }
    3:
    {
      data_filename: results/dragging-test-threshold-sensitivity/classifier_5/3_metrics.json.gz
    }
    4:
    {
      data_filename: results/dragging-test-threshold-sensitivity/classifier_5/4_metrics.json.gz
    }
    5:
    {
      data_filename: results/dragging-test-threshold-sensitivity/classifier_5/5_metrics.json.gz
    }
    6:
    {
      data_filename: results/dragging-test-threshold-sensitivity/classifier_5/6_metrics.json.gz
    }
    7:
    {
      data_filename: results/dragging-test-threshold-sensitivity/classifier_5/7_metrics.json.gz
    }
    8:
    {
      data_filename: results/dragging-test-threshold-sensitivity/classifier_5/8_metrics.json.gz
    }
    9:
    {
      data_filename: results/dragging-test-threshold-sensitivity/classifier_5/9_metrics.json.gz
    }
    10:
    {
      data_filename: results/dragging-test-threshold-sensitivity/classifier_5/10_metrics.json.gz
    }
    11:
    {
      data_filename: results/dragging-test-threshold-sensitivity/classifier_5/11_metrics.json.gz
    }
    12:
    {
      data_filename: results/dragging-test-threshold-sensitivity/classifier_5/12_metrics.json.gz
    }
    13:
    {
      data_filename: results/dragging-test-threshold-sensitivity/classifier_5/13_metrics.json.gz
    }
    14:
    {
      data_filename: results/dragging-test-threshold-sensitivity/classifier_5/14_metrics.json.gz
    }
    15:
    {
      data_filename: results/dragging-test-threshold-sensitivity/classifier_5/15_metrics.json.gz
    }
    16:
    {
      data_filename: results/dragging-test-threshold-sensitivity/classifier_5/16_metrics.json.gz
    }
    17:
    {
      data_filename: results/dragging-test-threshold-sensitivity/classifier_5/17_metrics.json.gz
    }
    18:
    {
      data_filename: results/dragging-test-threshold-sensitivity/classifier_5/18_metrics.json.gz
    }
    19:
    {
      data_filename: results/dragging-test-threshold-sensitivity/classifier_5/19_metrics.json.gz
    }
    20:
    {
      data_filename: results/dragging-test-threshold-sensitivity/classifier_5/20_metrics.json.gz
    }
    21:
    {
      data_filename: results/dragging-test-threshold-sensitivity/classifier_5/21_metrics.json.gz
    }
    22:
    {
      data_filename: results/dragging-test-threshold-sensitivity/classifier_5/22_metrics.json.gz
    }
    23:
    {
      data_filename: results/dragging-test-threshold-sensitivity/classifier_5/23_metrics.json.gz
    }
    24:
    {
      data_filename: results/dragging-test-threshold-sensitivity/classifier_5/24_metrics.json.gz
    }
    25:
    {
      data_filename: results/dragging-test-threshold-sensitivity/classifier_5/25_metrics.json.gz
    }
    26:
    {
      data_filename: results/dragging-test-threshold-sensitivity/classifier_5/26_metrics.json.gz
    }
    27:
    {
      data_filename: results/dragging-test-threshold-sensitivity/classifier_5/27_metrics.json.gz
    }
    28:
    {
      data_filename: results/dragging-test-threshold-sensitivity/classifier_5/28_metrics.json.gz
    }
    29:
    {
      data_filename: results/dragging-test-threshold-sensitivity/classifier_5/29_metrics.json.gz
    }
    30:
    {
      data_filename: results/dragging-test-threshold-sensitivity/classifier_5/30_metrics.json.gz
    }
    31:
    {
      data_filename: results/dragging-test-threshold-sensitivity/classifier_5/31_metrics.json.gz
    }
    32:
    {
      data_filename: results/dragging-test-threshold-sensitivity/classifier_5/32_metrics.json.gz
    }
    33:
    {
      data_filename: results/dragging-test-threshold-sensitivity/classifier_5/33_metrics.json.gz
    }
    34:
    {
      data_filename: results/dragging-test-threshold-sensitivity/classifier_5/34_metrics.json.gz
    }
    35:
    {
      data_filename: results/dragging-test-threshold-sensitivity/classifier_5/35_metrics.json.gz
    }
    36:
    {
      data_filename: results/dragging-test-threshold-sensitivity/classifier_5/36_metrics.json.gz
    }
    37:
    {
      data_filename: results/dragging-test-threshold-sensitivity/classifier_5/37_metrics.json.gz
    }
    38:
    {
      data_filename: results/dragging-test-threshold-sensitivity/classifier_5/38_metrics.json.gz
    }
    39:
    {
      data_filename: results/dragging-test-threshold-sensitivity/classifier_5/39_metrics.json.gz
    }
    40:
    {
      data_filename: results/dragging-test-threshold-sensitivity/classifier_5/40_metrics.json.gz
    }
    41:
    {
      data_filename: results/dragging-test-threshold-sensitivity/classifier_5/41_metrics.json.gz
    }
    42:
    {
      data_filename: results/dragging-test-threshold-sensitivity/classifier_5/42_metrics.json.gz
    }
    43:
    {
      data_filename: results/dragging-test-threshold-sensitivity/classifier_5/43_metrics.json.gz
    }
    44:
    {
      data_filename: results/dragging-test-threshold-sensitivity/classifier_5/44_metrics.json.gz
    }
    45:
    {
      data_filename: results/dragging-test-threshold-sensitivity/classifier_5/45_metrics.json.gz
    }
    46:
    {
      data_filename: results/dragging-test-threshold-sensitivity/classifier_5/46_metrics.json.gz
    }
    47:
    {
      data_filename: results/dragging-test-threshold-sensitivity/classifier_5/47_metrics.json.gz
    }
    48:
    {
      data_filename: results/dragging-test-threshold-sensitivity/classifier_5/48_metrics.json.gz
    }
    49:
    {
      data_filename: results/dragging-test-threshold-sensitivity/classifier_5/49_metrics.json.gz
    }
    50:
    {
      data_filename: results/dragging-test-threshold-sensitivity/classifier_5/50_metrics.json.gz
    }
    51:
    {
      data_filename: results/dragging-test-threshold-sensitivity/classifier_5/51_metrics.json.gz
    }
    52:
    {
      data_filename: results/dragging-test-threshold-sensitivity/classifier_5/52_metrics.json.gz
    }
    53:
    {
      data_filename: results/dragging-test-threshold-sensitivity/classifier_5/53_metrics.json.gz
    }
    54:
    {
      data_filename: results/dragging-test-threshold-sensitivity/classifier_5/54_metrics.json.gz
    }
    55:
    {
      data_filename: results/dragging-test-threshold-sensitivity/classifier_5/55_metrics.json.gz
    }
    56:
    {
      data_filename: results/dragging-test-threshold-sensitivity/classifier_5/56_metrics.json.gz
    }
    57:
    {
      data_filename: results/dragging-test-threshold-sensitivity/classifier_5/57_metrics.json.gz
    }
    58:
    {
      data_filename: results/dragging-test-threshold-sensitivity/classifier_5/58_metrics.json.gz
    }
    59:
    {
      data_filename: results/dragging-test-threshold-sensitivity/classifier_5/59_metrics.json.gz
    }
    60:
    {
      data_filename: results/dragging-test-threshold-sensitivity/classifier_5/60_metrics.json.gz
    }
    61:
    {
      data_filename: results/dragging-test-threshold-sensitivity/classifier_5/61_metrics.json.gz
    }
    62:
    {
      data_filename: results/dragging-test-threshold-sensitivity/classifier_5/62_metrics.json.gz
    }
    63:
    {
      data_filename: results/dragging-test-threshold-sensitivity/classifier_5/63_metrics.json.gz
    }
    64:
    {
      data_filename: results/dragging-test-threshold-sensitivity/classifier_5/64_metrics.json.gz
    }
    65:
    {
      data_filename: results/dragging-test-threshold-sensitivity/classifier_5/65_metrics.json.gz
    }
    66:
    {
      data_filename: results/dragging-test-threshold-sensitivity/classifier_5/66_metrics.json.gz
    }
    67:
    {
      data_filename: results/dragging-test-threshold-sensitivity/classifier_5/67_metrics.json.gz
    }
    68:
    {
      data_filename: results/dragging-test-threshold-sensitivity/classifier_5/68_metrics.json.gz
    }
    69:
    {
      data_filename: results/dragging-test-threshold-sensitivity/classifier_5/69_metrics.json.gz
    }
    70:
    {
      data_filename: results/dragging-test-threshold-sensitivity/classifier_5/70_metrics.json.gz
    }
    71:
    {
      data_filename: results/dragging-test-threshold-sensitivity/classifier_5/71_metrics.json.gz
    }
    72:
    {
      data_filename: results/dragging-test-threshold-sensitivity/classifier_5/72_metrics.json.gz
    }
    73:
    {
      data_filename: results/dragging-test-threshold-sensitivity/classifier_5/73_metrics.json.gz
    }
    74:
    {
      data_filename: results/dragging-test-threshold-sensitivity/classifier_5/74_metrics.json.gz
    }
    75:
    {
      data_filename: results/dragging-test-threshold-sensitivity/classifier_5/75_metrics.json.gz
    }
    76:
    {
      data_filename: results/dragging-test-threshold-sensitivity/classifier_5/76_metrics.json.gz
    }
    77:
    {
      data_filename: results/dragging-test-threshold-sensitivity/classifier_5/77_metrics.json.gz
    }
    78:
    {
      data_filename: results/dragging-test-threshold-sensitivity/classifier_5/78_metrics.json.gz
    }
    79:
    {
      data_filename: results/dragging-test-threshold-sensitivity/classifier_5/79_metrics.json.gz
    }
    80:
    {
      data_filename: results/dragging-test-threshold-sensitivity/classifier_5/80_metrics.json.gz
    }
    81:
    {
      data_filename: results/dragging-test-threshold-sensitivity/classifier_5/81_metrics.json.gz
    }
    82:
    {
      data_filename: results/dragging-test-threshold-sensitivity/classifier_5/82_metrics.json.gz
    }
    83:
    {
      data_filename: results/dragging-test-threshold-sensitivity/classifier_5/83_metrics.json.gz
    }
    84:
    {
      data_filename: results/dragging-test-threshold-sensitivity/classifier_5/84_metrics.json.gz
    }
    85:
    {
      data_filename: results/dragging-test-threshold-sensitivity/classifier_5/85_metrics.json.gz
    }
    86:
    {
      data_filename: results/dragging-test-threshold-sensitivity/classifier_5/86_metrics.json.gz
    }
    87:
    {
      data_filename: results/dragging-test-threshold-sensitivity/classifier_5/87_metrics.json.gz
    }
    88:
    {
      data_filename: results/dragging-test-threshold-sensitivity/classifier_5/88_metrics.json.gz
    }
    89:
    {
      data_filename: results/dragging-test-threshold-sensitivity/classifier_5/89_metrics.json.gz
    }
    90:
    {
      data_filename: results/dragging-test-threshold-sensitivity/classifier_5/90_metrics.json.gz
    }
    91:
    {
      data_filename: results/dragging-test-threshold-sensitivity/classifier_5/91_metrics.json.gz
    }
    92:
    {
      data_filename: results/dragging-test-threshold-sensitivity/classifier_5/92_metrics.json.gz
    }
    93:
    {
      data_filename: results/dragging-test-threshold-sensitivity/classifier_5/93_metrics.json.gz
    }
    94:
    {
      data_filename: results/dragging-test-threshold-sensitivity/classifier_5/94_metrics.json.gz
    }
    95:
    {
      data_filename: results/dragging-test-threshold-sensitivity/classifier_5/95_metrics.json.gz
    }
    96:
    {
      data_filename: results/dragging-test-threshold-sensitivity/classifier_5/96_metrics.json.gz
    }
    97:
    {
      data_filename: results/dragging-test-threshold-sensitivity/classifier_5/97_metrics.json.gz
    }
    98:
    {
      data_filename: results/dragging-test-threshold-sensitivity/classifier_5/98_metrics.json.gz
    }
    99:
    {
      data_filename: results/dragging-test-threshold-sensitivity/classifier_5/99_metrics.json.gz
    }
  }
=======
>>>>>>> d7212528
}<|MERGE_RESOLUTION|>--- conflicted
+++ resolved
@@ -1611,7 +1611,6 @@
       data_filename: results/dragging-test-threshold-sensitivity/classifier_3/99_metrics.json.gz
     }
   }
-  classifier_8: {}
   classifier_4:
   {
     0:
@@ -2015,408 +2014,407 @@
       data_filename: results/dragging-test-threshold-sensitivity/classifier_4/99_metrics.json.gz
     }
   }
-<<<<<<< HEAD
-  classifier_8:
+  classifier_5:
   {
     0:
     {
-      data_filename: results/dragging-test-threshold-sensitivity/classifier_8/0_metrics.json.gz
+      data_filename: results/dragging-test-threshold-sensitivity/classifier_5/0_metrics.json.gz
     }
     1:
     {
-      data_filename: results/dragging-test-threshold-sensitivity/classifier_8/1_metrics.json.gz
+      data_filename: results/dragging-test-threshold-sensitivity/classifier_5/1_metrics.json.gz
     }
     2:
     {
-      data_filename: results/dragging-test-threshold-sensitivity/classifier_8/2_metrics.json.gz
+      data_filename: results/dragging-test-threshold-sensitivity/classifier_5/2_metrics.json.gz
     }
     3:
     {
-      data_filename: results/dragging-test-threshold-sensitivity/classifier_8/3_metrics.json.gz
+      data_filename: results/dragging-test-threshold-sensitivity/classifier_5/3_metrics.json.gz
     }
     4:
     {
-      data_filename: results/dragging-test-threshold-sensitivity/classifier_8/4_metrics.json.gz
+      data_filename: results/dragging-test-threshold-sensitivity/classifier_5/4_metrics.json.gz
     }
     5:
     {
-      data_filename: results/dragging-test-threshold-sensitivity/classifier_8/5_metrics.json.gz
+      data_filename: results/dragging-test-threshold-sensitivity/classifier_5/5_metrics.json.gz
     }
     6:
     {
-      data_filename: results/dragging-test-threshold-sensitivity/classifier_8/6_metrics.json.gz
+      data_filename: results/dragging-test-threshold-sensitivity/classifier_5/6_metrics.json.gz
     }
     7:
     {
-      data_filename: results/dragging-test-threshold-sensitivity/classifier_8/7_metrics.json.gz
+      data_filename: results/dragging-test-threshold-sensitivity/classifier_5/7_metrics.json.gz
     }
     8:
     {
-      data_filename: results/dragging-test-threshold-sensitivity/classifier_8/8_metrics.json.gz
+      data_filename: results/dragging-test-threshold-sensitivity/classifier_5/8_metrics.json.gz
     }
     9:
     {
-      data_filename: results/dragging-test-threshold-sensitivity/classifier_8/9_metrics.json.gz
+      data_filename: results/dragging-test-threshold-sensitivity/classifier_5/9_metrics.json.gz
     }
     10:
     {
-      data_filename: results/dragging-test-threshold-sensitivity/classifier_8/10_metrics.json.gz
+      data_filename: results/dragging-test-threshold-sensitivity/classifier_5/10_metrics.json.gz
     }
     11:
     {
-      data_filename: results/dragging-test-threshold-sensitivity/classifier_8/11_metrics.json.gz
+      data_filename: results/dragging-test-threshold-sensitivity/classifier_5/11_metrics.json.gz
     }
     12:
     {
-      data_filename: results/dragging-test-threshold-sensitivity/classifier_8/12_metrics.json.gz
+      data_filename: results/dragging-test-threshold-sensitivity/classifier_5/12_metrics.json.gz
     }
     13:
     {
-      data_filename: results/dragging-test-threshold-sensitivity/classifier_8/13_metrics.json.gz
+      data_filename: results/dragging-test-threshold-sensitivity/classifier_5/13_metrics.json.gz
     }
     14:
     {
-      data_filename: results/dragging-test-threshold-sensitivity/classifier_8/14_metrics.json.gz
+      data_filename: results/dragging-test-threshold-sensitivity/classifier_5/14_metrics.json.gz
     }
     15:
     {
-      data_filename: results/dragging-test-threshold-sensitivity/classifier_8/15_metrics.json.gz
+      data_filename: results/dragging-test-threshold-sensitivity/classifier_5/15_metrics.json.gz
     }
     16:
     {
-      data_filename: results/dragging-test-threshold-sensitivity/classifier_8/16_metrics.json.gz
+      data_filename: results/dragging-test-threshold-sensitivity/classifier_5/16_metrics.json.gz
     }
     17:
     {
-      data_filename: results/dragging-test-threshold-sensitivity/classifier_8/17_metrics.json.gz
+      data_filename: results/dragging-test-threshold-sensitivity/classifier_5/17_metrics.json.gz
     }
     18:
     {
-      data_filename: results/dragging-test-threshold-sensitivity/classifier_8/18_metrics.json.gz
+      data_filename: results/dragging-test-threshold-sensitivity/classifier_5/18_metrics.json.gz
     }
     19:
     {
-      data_filename: results/dragging-test-threshold-sensitivity/classifier_8/19_metrics.json.gz
+      data_filename: results/dragging-test-threshold-sensitivity/classifier_5/19_metrics.json.gz
     }
     20:
     {
-      data_filename: results/dragging-test-threshold-sensitivity/classifier_8/20_metrics.json.gz
+      data_filename: results/dragging-test-threshold-sensitivity/classifier_5/20_metrics.json.gz
     }
     21:
     {
-      data_filename: results/dragging-test-threshold-sensitivity/classifier_8/21_metrics.json.gz
+      data_filename: results/dragging-test-threshold-sensitivity/classifier_5/21_metrics.json.gz
     }
     22:
     {
-      data_filename: results/dragging-test-threshold-sensitivity/classifier_8/22_metrics.json.gz
+      data_filename: results/dragging-test-threshold-sensitivity/classifier_5/22_metrics.json.gz
     }
     23:
     {
-      data_filename: results/dragging-test-threshold-sensitivity/classifier_8/23_metrics.json.gz
+      data_filename: results/dragging-test-threshold-sensitivity/classifier_5/23_metrics.json.gz
     }
     24:
     {
-      data_filename: results/dragging-test-threshold-sensitivity/classifier_8/24_metrics.json.gz
+      data_filename: results/dragging-test-threshold-sensitivity/classifier_5/24_metrics.json.gz
     }
     25:
     {
-      data_filename: results/dragging-test-threshold-sensitivity/classifier_8/25_metrics.json.gz
+      data_filename: results/dragging-test-threshold-sensitivity/classifier_5/25_metrics.json.gz
     }
     26:
     {
-      data_filename: results/dragging-test-threshold-sensitivity/classifier_8/26_metrics.json.gz
+      data_filename: results/dragging-test-threshold-sensitivity/classifier_5/26_metrics.json.gz
     }
     27:
     {
-      data_filename: results/dragging-test-threshold-sensitivity/classifier_8/27_metrics.json.gz
+      data_filename: results/dragging-test-threshold-sensitivity/classifier_5/27_metrics.json.gz
     }
     28:
     {
-      data_filename: results/dragging-test-threshold-sensitivity/classifier_8/28_metrics.json.gz
+      data_filename: results/dragging-test-threshold-sensitivity/classifier_5/28_metrics.json.gz
     }
     29:
     {
-      data_filename: results/dragging-test-threshold-sensitivity/classifier_8/29_metrics.json.gz
+      data_filename: results/dragging-test-threshold-sensitivity/classifier_5/29_metrics.json.gz
     }
     30:
     {
-      data_filename: results/dragging-test-threshold-sensitivity/classifier_8/30_metrics.json.gz
+      data_filename: results/dragging-test-threshold-sensitivity/classifier_5/30_metrics.json.gz
     }
     31:
     {
-      data_filename: results/dragging-test-threshold-sensitivity/classifier_8/31_metrics.json.gz
+      data_filename: results/dragging-test-threshold-sensitivity/classifier_5/31_metrics.json.gz
     }
     32:
     {
-      data_filename: results/dragging-test-threshold-sensitivity/classifier_8/32_metrics.json.gz
+      data_filename: results/dragging-test-threshold-sensitivity/classifier_5/32_metrics.json.gz
     }
     33:
     {
-      data_filename: results/dragging-test-threshold-sensitivity/classifier_8/33_metrics.json.gz
+      data_filename: results/dragging-test-threshold-sensitivity/classifier_5/33_metrics.json.gz
     }
     34:
     {
-      data_filename: results/dragging-test-threshold-sensitivity/classifier_8/34_metrics.json.gz
+      data_filename: results/dragging-test-threshold-sensitivity/classifier_5/34_metrics.json.gz
     }
     35:
     {
-      data_filename: results/dragging-test-threshold-sensitivity/classifier_8/35_metrics.json.gz
+      data_filename: results/dragging-test-threshold-sensitivity/classifier_5/35_metrics.json.gz
     }
     36:
     {
-      data_filename: results/dragging-test-threshold-sensitivity/classifier_8/36_metrics.json.gz
+      data_filename: results/dragging-test-threshold-sensitivity/classifier_5/36_metrics.json.gz
     }
     37:
     {
-      data_filename: results/dragging-test-threshold-sensitivity/classifier_8/37_metrics.json.gz
+      data_filename: results/dragging-test-threshold-sensitivity/classifier_5/37_metrics.json.gz
     }
     38:
     {
-      data_filename: results/dragging-test-threshold-sensitivity/classifier_8/38_metrics.json.gz
+      data_filename: results/dragging-test-threshold-sensitivity/classifier_5/38_metrics.json.gz
     }
     39:
     {
-      data_filename: results/dragging-test-threshold-sensitivity/classifier_8/39_metrics.json.gz
+      data_filename: results/dragging-test-threshold-sensitivity/classifier_5/39_metrics.json.gz
     }
     40:
     {
-      data_filename: results/dragging-test-threshold-sensitivity/classifier_8/40_metrics.json.gz
+      data_filename: results/dragging-test-threshold-sensitivity/classifier_5/40_metrics.json.gz
     }
     41:
     {
-      data_filename: results/dragging-test-threshold-sensitivity/classifier_8/41_metrics.json.gz
+      data_filename: results/dragging-test-threshold-sensitivity/classifier_5/41_metrics.json.gz
     }
     42:
     {
-      data_filename: results/dragging-test-threshold-sensitivity/classifier_8/42_metrics.json.gz
+      data_filename: results/dragging-test-threshold-sensitivity/classifier_5/42_metrics.json.gz
     }
     43:
     {
-      data_filename: results/dragging-test-threshold-sensitivity/classifier_8/43_metrics.json.gz
+      data_filename: results/dragging-test-threshold-sensitivity/classifier_5/43_metrics.json.gz
     }
     44:
     {
-      data_filename: results/dragging-test-threshold-sensitivity/classifier_8/44_metrics.json.gz
+      data_filename: results/dragging-test-threshold-sensitivity/classifier_5/44_metrics.json.gz
     }
     45:
     {
-      data_filename: results/dragging-test-threshold-sensitivity/classifier_8/45_metrics.json.gz
+      data_filename: results/dragging-test-threshold-sensitivity/classifier_5/45_metrics.json.gz
     }
     46:
     {
-      data_filename: results/dragging-test-threshold-sensitivity/classifier_8/46_metrics.json.gz
+      data_filename: results/dragging-test-threshold-sensitivity/classifier_5/46_metrics.json.gz
     }
     47:
     {
-      data_filename: results/dragging-test-threshold-sensitivity/classifier_8/47_metrics.json.gz
+      data_filename: results/dragging-test-threshold-sensitivity/classifier_5/47_metrics.json.gz
     }
     48:
     {
-      data_filename: results/dragging-test-threshold-sensitivity/classifier_8/48_metrics.json.gz
+      data_filename: results/dragging-test-threshold-sensitivity/classifier_5/48_metrics.json.gz
     }
     49:
     {
-      data_filename: results/dragging-test-threshold-sensitivity/classifier_8/49_metrics.json.gz
+      data_filename: results/dragging-test-threshold-sensitivity/classifier_5/49_metrics.json.gz
     }
     50:
     {
-      data_filename: results/dragging-test-threshold-sensitivity/classifier_8/50_metrics.json.gz
+      data_filename: results/dragging-test-threshold-sensitivity/classifier_5/50_metrics.json.gz
     }
     51:
     {
-      data_filename: results/dragging-test-threshold-sensitivity/classifier_8/51_metrics.json.gz
+      data_filename: results/dragging-test-threshold-sensitivity/classifier_5/51_metrics.json.gz
     }
     52:
     {
-      data_filename: results/dragging-test-threshold-sensitivity/classifier_8/52_metrics.json.gz
+      data_filename: results/dragging-test-threshold-sensitivity/classifier_5/52_metrics.json.gz
     }
     53:
     {
-      data_filename: results/dragging-test-threshold-sensitivity/classifier_8/53_metrics.json.gz
+      data_filename: results/dragging-test-threshold-sensitivity/classifier_5/53_metrics.json.gz
     }
     54:
     {
-      data_filename: results/dragging-test-threshold-sensitivity/classifier_8/54_metrics.json.gz
+      data_filename: results/dragging-test-threshold-sensitivity/classifier_5/54_metrics.json.gz
     }
     55:
     {
-      data_filename: results/dragging-test-threshold-sensitivity/classifier_8/55_metrics.json.gz
+      data_filename: results/dragging-test-threshold-sensitivity/classifier_5/55_metrics.json.gz
     }
     56:
     {
-      data_filename: results/dragging-test-threshold-sensitivity/classifier_8/56_metrics.json.gz
+      data_filename: results/dragging-test-threshold-sensitivity/classifier_5/56_metrics.json.gz
     }
     57:
     {
-      data_filename: results/dragging-test-threshold-sensitivity/classifier_8/57_metrics.json.gz
+      data_filename: results/dragging-test-threshold-sensitivity/classifier_5/57_metrics.json.gz
     }
     58:
     {
-      data_filename: results/dragging-test-threshold-sensitivity/classifier_8/58_metrics.json.gz
+      data_filename: results/dragging-test-threshold-sensitivity/classifier_5/58_metrics.json.gz
     }
     59:
     {
-      data_filename: results/dragging-test-threshold-sensitivity/classifier_8/59_metrics.json.gz
+      data_filename: results/dragging-test-threshold-sensitivity/classifier_5/59_metrics.json.gz
     }
     60:
     {
-      data_filename: results/dragging-test-threshold-sensitivity/classifier_8/60_metrics.json.gz
+      data_filename: results/dragging-test-threshold-sensitivity/classifier_5/60_metrics.json.gz
     }
     61:
     {
-      data_filename: results/dragging-test-threshold-sensitivity/classifier_8/61_metrics.json.gz
+      data_filename: results/dragging-test-threshold-sensitivity/classifier_5/61_metrics.json.gz
     }
     62:
     {
-      data_filename: results/dragging-test-threshold-sensitivity/classifier_8/62_metrics.json.gz
+      data_filename: results/dragging-test-threshold-sensitivity/classifier_5/62_metrics.json.gz
     }
     63:
     {
-      data_filename: results/dragging-test-threshold-sensitivity/classifier_8/63_metrics.json.gz
+      data_filename: results/dragging-test-threshold-sensitivity/classifier_5/63_metrics.json.gz
     }
     64:
     {
-      data_filename: results/dragging-test-threshold-sensitivity/classifier_8/64_metrics.json.gz
+      data_filename: results/dragging-test-threshold-sensitivity/classifier_5/64_metrics.json.gz
     }
     65:
     {
-      data_filename: results/dragging-test-threshold-sensitivity/classifier_8/65_metrics.json.gz
+      data_filename: results/dragging-test-threshold-sensitivity/classifier_5/65_metrics.json.gz
     }
     66:
     {
-      data_filename: results/dragging-test-threshold-sensitivity/classifier_8/66_metrics.json.gz
+      data_filename: results/dragging-test-threshold-sensitivity/classifier_5/66_metrics.json.gz
     }
     67:
     {
-      data_filename: results/dragging-test-threshold-sensitivity/classifier_8/67_metrics.json.gz
+      data_filename: results/dragging-test-threshold-sensitivity/classifier_5/67_metrics.json.gz
     }
     68:
     {
-      data_filename: results/dragging-test-threshold-sensitivity/classifier_8/68_metrics.json.gz
+      data_filename: results/dragging-test-threshold-sensitivity/classifier_5/68_metrics.json.gz
     }
     69:
     {
-      data_filename: results/dragging-test-threshold-sensitivity/classifier_8/69_metrics.json.gz
+      data_filename: results/dragging-test-threshold-sensitivity/classifier_5/69_metrics.json.gz
     }
     70:
     {
-      data_filename: results/dragging-test-threshold-sensitivity/classifier_8/70_metrics.json.gz
+      data_filename: results/dragging-test-threshold-sensitivity/classifier_5/70_metrics.json.gz
     }
     71:
     {
-      data_filename: results/dragging-test-threshold-sensitivity/classifier_8/71_metrics.json.gz
+      data_filename: results/dragging-test-threshold-sensitivity/classifier_5/71_metrics.json.gz
     }
     72:
     {
-      data_filename: results/dragging-test-threshold-sensitivity/classifier_8/72_metrics.json.gz
+      data_filename: results/dragging-test-threshold-sensitivity/classifier_5/72_metrics.json.gz
     }
     73:
     {
-      data_filename: results/dragging-test-threshold-sensitivity/classifier_8/73_metrics.json.gz
+      data_filename: results/dragging-test-threshold-sensitivity/classifier_5/73_metrics.json.gz
     }
     74:
     {
-      data_filename: results/dragging-test-threshold-sensitivity/classifier_8/74_metrics.json.gz
+      data_filename: results/dragging-test-threshold-sensitivity/classifier_5/74_metrics.json.gz
     }
     75:
     {
-      data_filename: results/dragging-test-threshold-sensitivity/classifier_8/75_metrics.json.gz
+      data_filename: results/dragging-test-threshold-sensitivity/classifier_5/75_metrics.json.gz
     }
     76:
     {
-      data_filename: results/dragging-test-threshold-sensitivity/classifier_8/76_metrics.json.gz
+      data_filename: results/dragging-test-threshold-sensitivity/classifier_5/76_metrics.json.gz
     }
     77:
     {
-      data_filename: results/dragging-test-threshold-sensitivity/classifier_8/77_metrics.json.gz
+      data_filename: results/dragging-test-threshold-sensitivity/classifier_5/77_metrics.json.gz
     }
     78:
     {
-      data_filename: results/dragging-test-threshold-sensitivity/classifier_8/78_metrics.json.gz
+      data_filename: results/dragging-test-threshold-sensitivity/classifier_5/78_metrics.json.gz
     }
     79:
     {
-      data_filename: results/dragging-test-threshold-sensitivity/classifier_8/79_metrics.json.gz
+      data_filename: results/dragging-test-threshold-sensitivity/classifier_5/79_metrics.json.gz
     }
     80:
     {
-      data_filename: results/dragging-test-threshold-sensitivity/classifier_8/80_metrics.json.gz
+      data_filename: results/dragging-test-threshold-sensitivity/classifier_5/80_metrics.json.gz
     }
     81:
     {
-      data_filename: results/dragging-test-threshold-sensitivity/classifier_8/81_metrics.json.gz
+      data_filename: results/dragging-test-threshold-sensitivity/classifier_5/81_metrics.json.gz
     }
     82:
     {
-      data_filename: results/dragging-test-threshold-sensitivity/classifier_8/82_metrics.json.gz
+      data_filename: results/dragging-test-threshold-sensitivity/classifier_5/82_metrics.json.gz
     }
     83:
     {
-      data_filename: results/dragging-test-threshold-sensitivity/classifier_8/83_metrics.json.gz
+      data_filename: results/dragging-test-threshold-sensitivity/classifier_5/83_metrics.json.gz
     }
     84:
     {
-      data_filename: results/dragging-test-threshold-sensitivity/classifier_8/84_metrics.json.gz
+      data_filename: results/dragging-test-threshold-sensitivity/classifier_5/84_metrics.json.gz
     }
     85:
     {
-      data_filename: results/dragging-test-threshold-sensitivity/classifier_8/85_metrics.json.gz
+      data_filename: results/dragging-test-threshold-sensitivity/classifier_5/85_metrics.json.gz
     }
     86:
     {
-      data_filename: results/dragging-test-threshold-sensitivity/classifier_8/86_metrics.json.gz
+      data_filename: results/dragging-test-threshold-sensitivity/classifier_5/86_metrics.json.gz
     }
     87:
     {
-      data_filename: results/dragging-test-threshold-sensitivity/classifier_8/87_metrics.json.gz
+      data_filename: results/dragging-test-threshold-sensitivity/classifier_5/87_metrics.json.gz
     }
     88:
     {
-      data_filename: results/dragging-test-threshold-sensitivity/classifier_8/88_metrics.json.gz
+      data_filename: results/dragging-test-threshold-sensitivity/classifier_5/88_metrics.json.gz
     }
     89:
     {
-      data_filename: results/dragging-test-threshold-sensitivity/classifier_8/89_metrics.json.gz
+      data_filename: results/dragging-test-threshold-sensitivity/classifier_5/89_metrics.json.gz
     }
     90:
     {
-      data_filename: results/dragging-test-threshold-sensitivity/classifier_8/90_metrics.json.gz
+      data_filename: results/dragging-test-threshold-sensitivity/classifier_5/90_metrics.json.gz
     }
     91:
     {
-      data_filename: results/dragging-test-threshold-sensitivity/classifier_8/91_metrics.json.gz
+      data_filename: results/dragging-test-threshold-sensitivity/classifier_5/91_metrics.json.gz
     }
     92:
     {
-      data_filename: results/dragging-test-threshold-sensitivity/classifier_8/92_metrics.json.gz
+      data_filename: results/dragging-test-threshold-sensitivity/classifier_5/92_metrics.json.gz
     }
     93:
     {
-      data_filename: results/dragging-test-threshold-sensitivity/classifier_8/93_metrics.json.gz
+      data_filename: results/dragging-test-threshold-sensitivity/classifier_5/93_metrics.json.gz
     }
     94:
     {
-      data_filename: results/dragging-test-threshold-sensitivity/classifier_8/94_metrics.json.gz
+      data_filename: results/dragging-test-threshold-sensitivity/classifier_5/94_metrics.json.gz
     }
     95:
     {
-      data_filename: results/dragging-test-threshold-sensitivity/classifier_8/95_metrics.json.gz
+      data_filename: results/dragging-test-threshold-sensitivity/classifier_5/95_metrics.json.gz
     }
     96:
     {
-      data_filename: results/dragging-test-threshold-sensitivity/classifier_8/96_metrics.json.gz
+      data_filename: results/dragging-test-threshold-sensitivity/classifier_5/96_metrics.json.gz
     }
     97:
     {
-      data_filename: results/dragging-test-threshold-sensitivity/classifier_8/97_metrics.json.gz
+      data_filename: results/dragging-test-threshold-sensitivity/classifier_5/97_metrics.json.gz
     }
     98:
     {
-      data_filename: results/dragging-test-threshold-sensitivity/classifier_8/98_metrics.json.gz
+      data_filename: results/dragging-test-threshold-sensitivity/classifier_5/98_metrics.json.gz
     }
     99:
     {
-      data_filename: results/dragging-test-threshold-sensitivity/classifier_8/99_metrics.json.gz
+      data_filename: results/dragging-test-threshold-sensitivity/classifier_5/99_metrics.json.gz
     }
   }
   classifier_6:
@@ -3225,409 +3223,407 @@
       data_filename: results/dragging-test-threshold-sensitivity/classifier_7/99_metrics.json.gz
     }
   }
-  classifier_5:
+  classifier_8:
   {
     0:
     {
-      data_filename: results/dragging-test-threshold-sensitivity/classifier_5/0_metrics.json.gz
+      data_filename: results/dragging-test-threshold-sensitivity/classifier_8/0_metrics.json.gz
     }
     1:
     {
-      data_filename: results/dragging-test-threshold-sensitivity/classifier_5/1_metrics.json.gz
+      data_filename: results/dragging-test-threshold-sensitivity/classifier_8/1_metrics.json.gz
     }
     2:
     {
-      data_filename: results/dragging-test-threshold-sensitivity/classifier_5/2_metrics.json.gz
+      data_filename: results/dragging-test-threshold-sensitivity/classifier_8/2_metrics.json.gz
     }
     3:
     {
-      data_filename: results/dragging-test-threshold-sensitivity/classifier_5/3_metrics.json.gz
+      data_filename: results/dragging-test-threshold-sensitivity/classifier_8/3_metrics.json.gz
     }
     4:
     {
-      data_filename: results/dragging-test-threshold-sensitivity/classifier_5/4_metrics.json.gz
+      data_filename: results/dragging-test-threshold-sensitivity/classifier_8/4_metrics.json.gz
     }
     5:
     {
-      data_filename: results/dragging-test-threshold-sensitivity/classifier_5/5_metrics.json.gz
+      data_filename: results/dragging-test-threshold-sensitivity/classifier_8/5_metrics.json.gz
     }
     6:
     {
-      data_filename: results/dragging-test-threshold-sensitivity/classifier_5/6_metrics.json.gz
+      data_filename: results/dragging-test-threshold-sensitivity/classifier_8/6_metrics.json.gz
     }
     7:
     {
-      data_filename: results/dragging-test-threshold-sensitivity/classifier_5/7_metrics.json.gz
+      data_filename: results/dragging-test-threshold-sensitivity/classifier_8/7_metrics.json.gz
     }
     8:
     {
-      data_filename: results/dragging-test-threshold-sensitivity/classifier_5/8_metrics.json.gz
+      data_filename: results/dragging-test-threshold-sensitivity/classifier_8/8_metrics.json.gz
     }
     9:
     {
-      data_filename: results/dragging-test-threshold-sensitivity/classifier_5/9_metrics.json.gz
+      data_filename: results/dragging-test-threshold-sensitivity/classifier_8/9_metrics.json.gz
     }
     10:
     {
-      data_filename: results/dragging-test-threshold-sensitivity/classifier_5/10_metrics.json.gz
+      data_filename: results/dragging-test-threshold-sensitivity/classifier_8/10_metrics.json.gz
     }
     11:
     {
-      data_filename: results/dragging-test-threshold-sensitivity/classifier_5/11_metrics.json.gz
+      data_filename: results/dragging-test-threshold-sensitivity/classifier_8/11_metrics.json.gz
     }
     12:
     {
-      data_filename: results/dragging-test-threshold-sensitivity/classifier_5/12_metrics.json.gz
+      data_filename: results/dragging-test-threshold-sensitivity/classifier_8/12_metrics.json.gz
     }
     13:
     {
-      data_filename: results/dragging-test-threshold-sensitivity/classifier_5/13_metrics.json.gz
+      data_filename: results/dragging-test-threshold-sensitivity/classifier_8/13_metrics.json.gz
     }
     14:
     {
-      data_filename: results/dragging-test-threshold-sensitivity/classifier_5/14_metrics.json.gz
+      data_filename: results/dragging-test-threshold-sensitivity/classifier_8/14_metrics.json.gz
     }
     15:
     {
-      data_filename: results/dragging-test-threshold-sensitivity/classifier_5/15_metrics.json.gz
+      data_filename: results/dragging-test-threshold-sensitivity/classifier_8/15_metrics.json.gz
     }
     16:
     {
-      data_filename: results/dragging-test-threshold-sensitivity/classifier_5/16_metrics.json.gz
+      data_filename: results/dragging-test-threshold-sensitivity/classifier_8/16_metrics.json.gz
     }
     17:
     {
-      data_filename: results/dragging-test-threshold-sensitivity/classifier_5/17_metrics.json.gz
+      data_filename: results/dragging-test-threshold-sensitivity/classifier_8/17_metrics.json.gz
     }
     18:
     {
-      data_filename: results/dragging-test-threshold-sensitivity/classifier_5/18_metrics.json.gz
+      data_filename: results/dragging-test-threshold-sensitivity/classifier_8/18_metrics.json.gz
     }
     19:
     {
-      data_filename: results/dragging-test-threshold-sensitivity/classifier_5/19_metrics.json.gz
+      data_filename: results/dragging-test-threshold-sensitivity/classifier_8/19_metrics.json.gz
     }
     20:
     {
-      data_filename: results/dragging-test-threshold-sensitivity/classifier_5/20_metrics.json.gz
+      data_filename: results/dragging-test-threshold-sensitivity/classifier_8/20_metrics.json.gz
     }
     21:
     {
-      data_filename: results/dragging-test-threshold-sensitivity/classifier_5/21_metrics.json.gz
+      data_filename: results/dragging-test-threshold-sensitivity/classifier_8/21_metrics.json.gz
     }
     22:
     {
-      data_filename: results/dragging-test-threshold-sensitivity/classifier_5/22_metrics.json.gz
+      data_filename: results/dragging-test-threshold-sensitivity/classifier_8/22_metrics.json.gz
     }
     23:
     {
-      data_filename: results/dragging-test-threshold-sensitivity/classifier_5/23_metrics.json.gz
+      data_filename: results/dragging-test-threshold-sensitivity/classifier_8/23_metrics.json.gz
     }
     24:
     {
-      data_filename: results/dragging-test-threshold-sensitivity/classifier_5/24_metrics.json.gz
+      data_filename: results/dragging-test-threshold-sensitivity/classifier_8/24_metrics.json.gz
     }
     25:
     {
-      data_filename: results/dragging-test-threshold-sensitivity/classifier_5/25_metrics.json.gz
+      data_filename: results/dragging-test-threshold-sensitivity/classifier_8/25_metrics.json.gz
     }
     26:
     {
-      data_filename: results/dragging-test-threshold-sensitivity/classifier_5/26_metrics.json.gz
+      data_filename: results/dragging-test-threshold-sensitivity/classifier_8/26_metrics.json.gz
     }
     27:
     {
-      data_filename: results/dragging-test-threshold-sensitivity/classifier_5/27_metrics.json.gz
+      data_filename: results/dragging-test-threshold-sensitivity/classifier_8/27_metrics.json.gz
     }
     28:
     {
-      data_filename: results/dragging-test-threshold-sensitivity/classifier_5/28_metrics.json.gz
+      data_filename: results/dragging-test-threshold-sensitivity/classifier_8/28_metrics.json.gz
     }
     29:
     {
-      data_filename: results/dragging-test-threshold-sensitivity/classifier_5/29_metrics.json.gz
+      data_filename: results/dragging-test-threshold-sensitivity/classifier_8/29_metrics.json.gz
     }
     30:
     {
-      data_filename: results/dragging-test-threshold-sensitivity/classifier_5/30_metrics.json.gz
+      data_filename: results/dragging-test-threshold-sensitivity/classifier_8/30_metrics.json.gz
     }
     31:
     {
-      data_filename: results/dragging-test-threshold-sensitivity/classifier_5/31_metrics.json.gz
+      data_filename: results/dragging-test-threshold-sensitivity/classifier_8/31_metrics.json.gz
     }
     32:
     {
-      data_filename: results/dragging-test-threshold-sensitivity/classifier_5/32_metrics.json.gz
+      data_filename: results/dragging-test-threshold-sensitivity/classifier_8/32_metrics.json.gz
     }
     33:
     {
-      data_filename: results/dragging-test-threshold-sensitivity/classifier_5/33_metrics.json.gz
+      data_filename: results/dragging-test-threshold-sensitivity/classifier_8/33_metrics.json.gz
     }
     34:
     {
-      data_filename: results/dragging-test-threshold-sensitivity/classifier_5/34_metrics.json.gz
+      data_filename: results/dragging-test-threshold-sensitivity/classifier_8/34_metrics.json.gz
     }
     35:
     {
-      data_filename: results/dragging-test-threshold-sensitivity/classifier_5/35_metrics.json.gz
+      data_filename: results/dragging-test-threshold-sensitivity/classifier_8/35_metrics.json.gz
     }
     36:
     {
-      data_filename: results/dragging-test-threshold-sensitivity/classifier_5/36_metrics.json.gz
+      data_filename: results/dragging-test-threshold-sensitivity/classifier_8/36_metrics.json.gz
     }
     37:
     {
-      data_filename: results/dragging-test-threshold-sensitivity/classifier_5/37_metrics.json.gz
+      data_filename: results/dragging-test-threshold-sensitivity/classifier_8/37_metrics.json.gz
     }
     38:
     {
-      data_filename: results/dragging-test-threshold-sensitivity/classifier_5/38_metrics.json.gz
+      data_filename: results/dragging-test-threshold-sensitivity/classifier_8/38_metrics.json.gz
     }
     39:
     {
-      data_filename: results/dragging-test-threshold-sensitivity/classifier_5/39_metrics.json.gz
+      data_filename: results/dragging-test-threshold-sensitivity/classifier_8/39_metrics.json.gz
     }
     40:
     {
-      data_filename: results/dragging-test-threshold-sensitivity/classifier_5/40_metrics.json.gz
+      data_filename: results/dragging-test-threshold-sensitivity/classifier_8/40_metrics.json.gz
     }
     41:
     {
-      data_filename: results/dragging-test-threshold-sensitivity/classifier_5/41_metrics.json.gz
+      data_filename: results/dragging-test-threshold-sensitivity/classifier_8/41_metrics.json.gz
     }
     42:
     {
-      data_filename: results/dragging-test-threshold-sensitivity/classifier_5/42_metrics.json.gz
+      data_filename: results/dragging-test-threshold-sensitivity/classifier_8/42_metrics.json.gz
     }
     43:
     {
-      data_filename: results/dragging-test-threshold-sensitivity/classifier_5/43_metrics.json.gz
+      data_filename: results/dragging-test-threshold-sensitivity/classifier_8/43_metrics.json.gz
     }
     44:
     {
-      data_filename: results/dragging-test-threshold-sensitivity/classifier_5/44_metrics.json.gz
+      data_filename: results/dragging-test-threshold-sensitivity/classifier_8/44_metrics.json.gz
     }
     45:
     {
-      data_filename: results/dragging-test-threshold-sensitivity/classifier_5/45_metrics.json.gz
+      data_filename: results/dragging-test-threshold-sensitivity/classifier_8/45_metrics.json.gz
     }
     46:
     {
-      data_filename: results/dragging-test-threshold-sensitivity/classifier_5/46_metrics.json.gz
+      data_filename: results/dragging-test-threshold-sensitivity/classifier_8/46_metrics.json.gz
     }
     47:
     {
-      data_filename: results/dragging-test-threshold-sensitivity/classifier_5/47_metrics.json.gz
+      data_filename: results/dragging-test-threshold-sensitivity/classifier_8/47_metrics.json.gz
     }
     48:
     {
-      data_filename: results/dragging-test-threshold-sensitivity/classifier_5/48_metrics.json.gz
+      data_filename: results/dragging-test-threshold-sensitivity/classifier_8/48_metrics.json.gz
     }
     49:
     {
-      data_filename: results/dragging-test-threshold-sensitivity/classifier_5/49_metrics.json.gz
+      data_filename: results/dragging-test-threshold-sensitivity/classifier_8/49_metrics.json.gz
     }
     50:
     {
-      data_filename: results/dragging-test-threshold-sensitivity/classifier_5/50_metrics.json.gz
+      data_filename: results/dragging-test-threshold-sensitivity/classifier_8/50_metrics.json.gz
     }
     51:
     {
-      data_filename: results/dragging-test-threshold-sensitivity/classifier_5/51_metrics.json.gz
+      data_filename: results/dragging-test-threshold-sensitivity/classifier_8/51_metrics.json.gz
     }
     52:
     {
-      data_filename: results/dragging-test-threshold-sensitivity/classifier_5/52_metrics.json.gz
+      data_filename: results/dragging-test-threshold-sensitivity/classifier_8/52_metrics.json.gz
     }
     53:
     {
-      data_filename: results/dragging-test-threshold-sensitivity/classifier_5/53_metrics.json.gz
+      data_filename: results/dragging-test-threshold-sensitivity/classifier_8/53_metrics.json.gz
     }
     54:
     {
-      data_filename: results/dragging-test-threshold-sensitivity/classifier_5/54_metrics.json.gz
+      data_filename: results/dragging-test-threshold-sensitivity/classifier_8/54_metrics.json.gz
     }
     55:
     {
-      data_filename: results/dragging-test-threshold-sensitivity/classifier_5/55_metrics.json.gz
+      data_filename: results/dragging-test-threshold-sensitivity/classifier_8/55_metrics.json.gz
     }
     56:
     {
-      data_filename: results/dragging-test-threshold-sensitivity/classifier_5/56_metrics.json.gz
+      data_filename: results/dragging-test-threshold-sensitivity/classifier_8/56_metrics.json.gz
     }
     57:
     {
-      data_filename: results/dragging-test-threshold-sensitivity/classifier_5/57_metrics.json.gz
+      data_filename: results/dragging-test-threshold-sensitivity/classifier_8/57_metrics.json.gz
     }
     58:
     {
-      data_filename: results/dragging-test-threshold-sensitivity/classifier_5/58_metrics.json.gz
+      data_filename: results/dragging-test-threshold-sensitivity/classifier_8/58_metrics.json.gz
     }
     59:
     {
-      data_filename: results/dragging-test-threshold-sensitivity/classifier_5/59_metrics.json.gz
+      data_filename: results/dragging-test-threshold-sensitivity/classifier_8/59_metrics.json.gz
     }
     60:
     {
-      data_filename: results/dragging-test-threshold-sensitivity/classifier_5/60_metrics.json.gz
+      data_filename: results/dragging-test-threshold-sensitivity/classifier_8/60_metrics.json.gz
     }
     61:
     {
-      data_filename: results/dragging-test-threshold-sensitivity/classifier_5/61_metrics.json.gz
+      data_filename: results/dragging-test-threshold-sensitivity/classifier_8/61_metrics.json.gz
     }
     62:
     {
-      data_filename: results/dragging-test-threshold-sensitivity/classifier_5/62_metrics.json.gz
+      data_filename: results/dragging-test-threshold-sensitivity/classifier_8/62_metrics.json.gz
     }
     63:
     {
-      data_filename: results/dragging-test-threshold-sensitivity/classifier_5/63_metrics.json.gz
+      data_filename: results/dragging-test-threshold-sensitivity/classifier_8/63_metrics.json.gz
     }
     64:
     {
-      data_filename: results/dragging-test-threshold-sensitivity/classifier_5/64_metrics.json.gz
+      data_filename: results/dragging-test-threshold-sensitivity/classifier_8/64_metrics.json.gz
     }
     65:
     {
-      data_filename: results/dragging-test-threshold-sensitivity/classifier_5/65_metrics.json.gz
+      data_filename: results/dragging-test-threshold-sensitivity/classifier_8/65_metrics.json.gz
     }
     66:
     {
-      data_filename: results/dragging-test-threshold-sensitivity/classifier_5/66_metrics.json.gz
+      data_filename: results/dragging-test-threshold-sensitivity/classifier_8/66_metrics.json.gz
     }
     67:
     {
-      data_filename: results/dragging-test-threshold-sensitivity/classifier_5/67_metrics.json.gz
+      data_filename: results/dragging-test-threshold-sensitivity/classifier_8/67_metrics.json.gz
     }
     68:
     {
-      data_filename: results/dragging-test-threshold-sensitivity/classifier_5/68_metrics.json.gz
+      data_filename: results/dragging-test-threshold-sensitivity/classifier_8/68_metrics.json.gz
     }
     69:
     {
-      data_filename: results/dragging-test-threshold-sensitivity/classifier_5/69_metrics.json.gz
+      data_filename: results/dragging-test-threshold-sensitivity/classifier_8/69_metrics.json.gz
     }
     70:
     {
-      data_filename: results/dragging-test-threshold-sensitivity/classifier_5/70_metrics.json.gz
+      data_filename: results/dragging-test-threshold-sensitivity/classifier_8/70_metrics.json.gz
     }
     71:
     {
-      data_filename: results/dragging-test-threshold-sensitivity/classifier_5/71_metrics.json.gz
+      data_filename: results/dragging-test-threshold-sensitivity/classifier_8/71_metrics.json.gz
     }
     72:
     {
-      data_filename: results/dragging-test-threshold-sensitivity/classifier_5/72_metrics.json.gz
+      data_filename: results/dragging-test-threshold-sensitivity/classifier_8/72_metrics.json.gz
     }
     73:
     {
-      data_filename: results/dragging-test-threshold-sensitivity/classifier_5/73_metrics.json.gz
+      data_filename: results/dragging-test-threshold-sensitivity/classifier_8/73_metrics.json.gz
     }
     74:
     {
-      data_filename: results/dragging-test-threshold-sensitivity/classifier_5/74_metrics.json.gz
+      data_filename: results/dragging-test-threshold-sensitivity/classifier_8/74_metrics.json.gz
     }
     75:
     {
-      data_filename: results/dragging-test-threshold-sensitivity/classifier_5/75_metrics.json.gz
+      data_filename: results/dragging-test-threshold-sensitivity/classifier_8/75_metrics.json.gz
     }
     76:
     {
-      data_filename: results/dragging-test-threshold-sensitivity/classifier_5/76_metrics.json.gz
+      data_filename: results/dragging-test-threshold-sensitivity/classifier_8/76_metrics.json.gz
     }
     77:
     {
-      data_filename: results/dragging-test-threshold-sensitivity/classifier_5/77_metrics.json.gz
+      data_filename: results/dragging-test-threshold-sensitivity/classifier_8/77_metrics.json.gz
     }
     78:
     {
-      data_filename: results/dragging-test-threshold-sensitivity/classifier_5/78_metrics.json.gz
+      data_filename: results/dragging-test-threshold-sensitivity/classifier_8/78_metrics.json.gz
     }
     79:
     {
-      data_filename: results/dragging-test-threshold-sensitivity/classifier_5/79_metrics.json.gz
+      data_filename: results/dragging-test-threshold-sensitivity/classifier_8/79_metrics.json.gz
     }
     80:
     {
-      data_filename: results/dragging-test-threshold-sensitivity/classifier_5/80_metrics.json.gz
+      data_filename: results/dragging-test-threshold-sensitivity/classifier_8/80_metrics.json.gz
     }
     81:
     {
-      data_filename: results/dragging-test-threshold-sensitivity/classifier_5/81_metrics.json.gz
+      data_filename: results/dragging-test-threshold-sensitivity/classifier_8/81_metrics.json.gz
     }
     82:
     {
-      data_filename: results/dragging-test-threshold-sensitivity/classifier_5/82_metrics.json.gz
+      data_filename: results/dragging-test-threshold-sensitivity/classifier_8/82_metrics.json.gz
     }
     83:
     {
-      data_filename: results/dragging-test-threshold-sensitivity/classifier_5/83_metrics.json.gz
+      data_filename: results/dragging-test-threshold-sensitivity/classifier_8/83_metrics.json.gz
     }
     84:
     {
-      data_filename: results/dragging-test-threshold-sensitivity/classifier_5/84_metrics.json.gz
+      data_filename: results/dragging-test-threshold-sensitivity/classifier_8/84_metrics.json.gz
     }
     85:
     {
-      data_filename: results/dragging-test-threshold-sensitivity/classifier_5/85_metrics.json.gz
+      data_filename: results/dragging-test-threshold-sensitivity/classifier_8/85_metrics.json.gz
     }
     86:
     {
-      data_filename: results/dragging-test-threshold-sensitivity/classifier_5/86_metrics.json.gz
+      data_filename: results/dragging-test-threshold-sensitivity/classifier_8/86_metrics.json.gz
     }
     87:
     {
-      data_filename: results/dragging-test-threshold-sensitivity/classifier_5/87_metrics.json.gz
+      data_filename: results/dragging-test-threshold-sensitivity/classifier_8/87_metrics.json.gz
     }
     88:
     {
-      data_filename: results/dragging-test-threshold-sensitivity/classifier_5/88_metrics.json.gz
+      data_filename: results/dragging-test-threshold-sensitivity/classifier_8/88_metrics.json.gz
     }
     89:
     {
-      data_filename: results/dragging-test-threshold-sensitivity/classifier_5/89_metrics.json.gz
+      data_filename: results/dragging-test-threshold-sensitivity/classifier_8/89_metrics.json.gz
     }
     90:
     {
-      data_filename: results/dragging-test-threshold-sensitivity/classifier_5/90_metrics.json.gz
+      data_filename: results/dragging-test-threshold-sensitivity/classifier_8/90_metrics.json.gz
     }
     91:
     {
-      data_filename: results/dragging-test-threshold-sensitivity/classifier_5/91_metrics.json.gz
+      data_filename: results/dragging-test-threshold-sensitivity/classifier_8/91_metrics.json.gz
     }
     92:
     {
-      data_filename: results/dragging-test-threshold-sensitivity/classifier_5/92_metrics.json.gz
+      data_filename: results/dragging-test-threshold-sensitivity/classifier_8/92_metrics.json.gz
     }
     93:
     {
-      data_filename: results/dragging-test-threshold-sensitivity/classifier_5/93_metrics.json.gz
+      data_filename: results/dragging-test-threshold-sensitivity/classifier_8/93_metrics.json.gz
     }
     94:
     {
-      data_filename: results/dragging-test-threshold-sensitivity/classifier_5/94_metrics.json.gz
+      data_filename: results/dragging-test-threshold-sensitivity/classifier_8/94_metrics.json.gz
     }
     95:
     {
-      data_filename: results/dragging-test-threshold-sensitivity/classifier_5/95_metrics.json.gz
+      data_filename: results/dragging-test-threshold-sensitivity/classifier_8/95_metrics.json.gz
     }
     96:
     {
-      data_filename: results/dragging-test-threshold-sensitivity/classifier_5/96_metrics.json.gz
+      data_filename: results/dragging-test-threshold-sensitivity/classifier_8/96_metrics.json.gz
     }
     97:
     {
-      data_filename: results/dragging-test-threshold-sensitivity/classifier_5/97_metrics.json.gz
+      data_filename: results/dragging-test-threshold-sensitivity/classifier_8/97_metrics.json.gz
     }
     98:
     {
-      data_filename: results/dragging-test-threshold-sensitivity/classifier_5/98_metrics.json.gz
+      data_filename: results/dragging-test-threshold-sensitivity/classifier_8/98_metrics.json.gz
     }
     99:
     {
-      data_filename: results/dragging-test-threshold-sensitivity/classifier_5/99_metrics.json.gz
+      data_filename: results/dragging-test-threshold-sensitivity/classifier_8/99_metrics.json.gz
     }
   }
-=======
->>>>>>> d7212528
 }